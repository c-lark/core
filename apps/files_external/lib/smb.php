--- conflicted
+++ resolved
@@ -8,15 +8,11 @@
 
 namespace OC\Files\Storage;
 
-<<<<<<< HEAD
 use OC\Files\Stream\Dir;
 use SMB\NotFoundException;
 use SMB\Server;
-=======
-require_once __DIR__ . '/../3rdparty/smb4php/smb.php';
->>>>>>> b8241aa7
-
-require_once 'smb/autoload.php';
+
+require_once 'files_external/3rdparty/smb/autoload.php';
 
 class SMB extends Common {
 	/**
@@ -56,7 +52,7 @@
 
 	/**
 	 * @param string $path
-	 * return array[]
+	 * @return array[]
 	 */
 	private function dir($path) {
 		$path = trim($path, '/');
@@ -128,7 +124,6 @@
 	 * get the best guess for the modification time of the share
 	 */
 	private function shareMTime() {
-<<<<<<< HEAD
 		$files = $this->dir($this->root);
 		$lastMtime = 0;
 		foreach ($files as $file) {
@@ -250,15 +245,6 @@
 					$this->unlink($path . '/' . $name);
 				} else {
 					$this->rmdir($path . '/' . $name);
-=======
-		$dh=$this->opendir('');
-		$lastCtime=0;
-		while (($file = readdir($dh)) !== false) {
-			if ($file!='.' and $file!='..') {
-				$ctime=$this->filemtime($file);
-				if ($ctime>$lastCtime) {
-					$lastCtime=$ctime;
->>>>>>> b8241aa7
 				}
 			}
 			$this->share->rmdir($this->root . $path);
