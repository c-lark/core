var FileList={
	useUndo:true,
	postProcessList: function(){
		$('#fileList tr').each(function(){
			//little hack to set unescape filenames in attribute
			$(this).attr('data-file',decodeURIComponent($(this).attr('data-file')));
		});
	},
	update:function(fileListHtml) {
		var $fileList = $('#fileList'),
			permissions = $('#permissions').val(),
			isCreatable = (permissions & OC.PERMISSION_CREATE) !== 0;
		$fileList.empty().html(fileListHtml);
		$('#emptycontent').toggleClass('hidden', !isCreatable || $fileList.find('tr').length > 0);
		$fileList.find('tr').each(function () {
			FileActions.display($(this).children('td.filename'));
		});
		$fileList.trigger(jQuery.Event("fileActionsReady"));
		FileList.postProcessList();
		// "Files" might not be loaded in extending apps
		if (window.Files){
			Files.setupDragAndDrop();
		}
		FileList.updateFileSummary();
		$fileList.trigger(jQuery.Event("updated"));
	},
	createRow:function(type, name, iconurl, linktarget, size, lastModified, permissions){
		var td, simpleSize, basename, extension;
		//containing tr
		var tr = $('<tr></tr>').attr({
			"data-type": type,
			"data-size": size,
			"data-file": name,
			"data-permissions": permissions
		});
		// filename td
		td = $('<td></td>').attr({
			"class": "filename",
			"style": 'background-image:url('+iconurl+'); background-size: 32px;'
		});
		var rand = Math.random().toString(16).slice(2);
		td.append('<input id="select-'+rand+'" type="checkbox" /><label for="select-'+rand+'"></label>');
		var link_elem = $('<a></a>').attr({
			"class": "name",
			"href": linktarget
		});
		//split extension from filename for non dirs
		if (type != 'dir' && name.indexOf('.')!=-1) {
			basename=name.substr(0,name.lastIndexOf('.'));
			extension=name.substr(name.lastIndexOf('.'));
		} else {
			basename=name;
			extension=false;
		}
		var name_span=$('<span></span>').addClass('nametext').text(basename);
		link_elem.append(name_span);
		if(extension){
			name_span.append($('<span></span>').addClass('extension').text(extension));
		}
		//dirs can show the number of uploaded files
		if (type == 'dir') {
			link_elem.append($('<span></span>').attr({
				'class': 'uploadtext',
				'currentUploads': 0
			}));
		}
		td.append(link_elem);
		tr.append(td);

		//size column
		if(size!=t('files', 'Pending')){
			simpleSize = humanFileSize(size);
		}else{
			simpleSize=t('files', 'Pending');
		}
		var sizeColor = Math.round(160-Math.pow((size/(1024*1024)),2));
		var lastModifiedTime = Math.round(lastModified.getTime() / 1000);
		td = $('<td></td>').attr({
			"class": "filesize",
			"style": 'color:rgb('+sizeColor+','+sizeColor+','+sizeColor+')'
		}).text(simpleSize);
		tr.append(td);

		// date column
		var modifiedColor = Math.round((Math.round((new Date()).getTime() / 1000)-lastModifiedTime)/60/60/24*5);
		td = $('<td></td>').attr({ "class": "date" });
		td.append($('<span></span>').attr({
			"class": "modified",
			"title": formatDate(lastModified),
			"style": 'color:rgb('+modifiedColor+','+modifiedColor+','+modifiedColor+')'
		}).text( relative_modified_date(lastModified.getTime() / 1000) ));
		tr.append(td);
		return tr;
	},
	addFile:function(name,size,lastModified,loading,hidden,param){
		var imgurl;

		if (!param) {
			param = {};
		}

		var download_url = null;
		if (!param.download_url) {
			download_url = OC.Router.generate('download', { file: $('#dir').val()+'/'+name });
		} else {
			download_url = param.download_url;
		}

		if (loading) {
			imgurl = OC.imagePath('core', 'loading.gif');
		} else {
			imgurl = OC.imagePath('core', 'filetypes/file.png');
		}
		var tr = this.createRow(
			'file',
			name,
			imgurl,
			download_url,
			size,
			lastModified,
			$('#permissions').val()
		);

		FileList.insertElement(name, 'file', tr);
		if(loading){
			tr.data('loading',true);
		}else{
			tr.find('td.filename').draggable(dragOptions);
		}
		if (hidden) {
			tr.hide();
		}
		return tr;
	},
	addDir:function(name,size,lastModified,hidden){

		var tr = this.createRow(
			'dir',
			name,
			OC.imagePath('core', 'filetypes/folder.png'),
			OC.linkTo('files', 'index.php')+"?dir="+ encodeURIComponent($('#dir').val()+'/'+name).replace(/%2F/g, '/'),
			size,
			lastModified,
			$('#permissions').val()
		);

		FileList.insertElement(name,'dir',tr);
		var td = tr.find('td.filename');
		td.draggable(dragOptions);
		td.droppable(folderDropOptions);
		if (hidden) {
			tr.hide();
		}
		FileActions.display(tr.find('td.filename'));
		return tr;
	},
	/**
	 * @brief Changes the current directory and reload the file list.
	 * @param targetDir target directory (non URL encoded)
	 * @param changeUrl false if the URL must not be changed (defaults to true)
	 */
	changeDirectory: function(targetDir, changeUrl, force){
		var $dir = $('#dir'),
			url,
			currentDir = $dir.val() || '/';
		targetDir = targetDir || '/';
		if (!force && currentDir === targetDir){
			return;
		}
		FileList.setCurrentDir(targetDir, changeUrl);
		FileList.reload();
	},
	linkTo: function(dir){
		return OC.linkTo('files', 'index.php')+"?dir="+ encodeURIComponent(dir).replace(/%2F/g, '/');
	},
	setCurrentDir: function(targetDir, changeUrl){
		$('#dir').val(targetDir);
		if (changeUrl !== false){
			if (window.history.pushState && changeUrl !== false){
				url = FileList.linkTo(targetDir);
				window.history.pushState({dir: targetDir}, '', url);
			}
			// use URL hash for IE8
			else{
				window.location.hash = '?dir='+ encodeURIComponent(targetDir).replace(/%2F/g, '/');
			}
		}
	},
	/**
	 * @brief Reloads the file list using ajax call
	 */
	reload: function(){
		FileList.showMask();
		if (FileList._reloadCall){
			FileList._reloadCall.abort();
		}
		FileList._reloadCall = $.ajax({
			url: OC.filePath('files','ajax','list.php'),
			data: {
				dir : $('#dir').val(),
				breadcrumb: true
			},
			error: function(result){
				FileList.reloadCallback(result);
			},
			success: function(result) {
				FileList.reloadCallback(result);
			}
		});
	},
	reloadCallback: function(result){
		var $controls = $('#controls');

		delete FileList._reloadCall;
		FileList.hideMask();

		if (!result || result.status === 'error') {
			OC.Notification.show(result.data.message);
			return;
		}

		if (result.status === 404){
			// go back home
			FileList.changeDirectory('/');
			return;
		}

		if (result.data.permissions){
			FileList.setDirectoryPermissions(result.data.permissions);
		}

		if(typeof(result.data.breadcrumb) != 'undefined'){
			$controls.find('.crumb').remove();
			$controls.prepend(result.data.breadcrumb);

			var width = $(window).width();
			Files.initBreadCrumbs();
			Files.resizeBreadcrumbs(width, true);

			// in case svg is not supported by the browser we need to execute the fallback mechanism
			if(!SVGSupport()) {
				replaceSVG();
			}
		}

		FileList.update(result.data.files);
	},
	setDirectoryPermissions: function(permissions){
		var isCreatable = (permissions & OC.PERMISSION_CREATE) !== 0;
		$('#permissions').val(permissions);
		$('.creatable').toggleClass('hidden', !isCreatable);
		$('.notCreatable').toggleClass('hidden', isCreatable);
	},
	remove:function(name){
		$('tr').filterAttr('data-file',name).find('td.filename').draggable('destroy');
		$('tr').filterAttr('data-file',name).remove();
		FileList.updateFileSummary();
		if($('tr[data-file]').length==0){
			$('#emptycontent').removeClass('hidden');
		}
	},
	insertElement:function(name,type,element){
		//find the correct spot to insert the file or folder
		var pos, fileElements=$('tr[data-file][data-type="'+type+'"]:visible');
		if(name.localeCompare($(fileElements[0]).attr('data-file'))<0){
			pos=-1;
		}else if(name.localeCompare($(fileElements[fileElements.length-1]).attr('data-file'))>0){
			pos=fileElements.length-1;
		}else{
			for(pos=0;pos<fileElements.length-1;pos++){
				if(name.localeCompare($(fileElements[pos]).attr('data-file'))>0 && name.localeCompare($(fileElements[pos+1]).attr('data-file'))<0){
					break;
				}
			}
		}
		if(fileElements.length){
			if(pos==-1){
				$(fileElements[0]).before(element);
			}else{
				$(fileElements[pos]).after(element);
			}
		}else if(type=='dir' && $('tr[data-file]').length>0){
			$('tr[data-file]').first().before(element);
		} else if(type=='file' && $('tr[data-file]').length>0) {
			$('tr[data-file]').last().before(element);
		}else{
			$('#fileList').append(element);
		}
		$('#emptycontent').addClass('hidden');
		FileList.updateFileSummary();
	},
	loadingDone:function(name, id){
		var mime, tr=$('tr').filterAttr('data-file',name);
		tr.data('loading',false);
		mime=tr.data('mime');
		tr.attr('data-mime',mime);
		if (id != null) {
			tr.attr('data-id', id);
		}
		var path = getPathForPreview(name);
		lazyLoadPreview(path, mime, function(previewpath){
			tr.find('td.filename').attr('style','background-image:url('+previewpath+')');
		});
		tr.find('td.filename').draggable(dragOptions);
	},
	isLoading:function(name){
		return $('tr').filterAttr('data-file',name).data('loading');
	},
	rename:function(name){
		var tr, td, input, form;
		tr=$('tr').filterAttr('data-file',name);
		tr.data('renaming',true);
		td=tr.children('td.filename');
		input=$('<input type="text" class="filename"/>').val(name);
		form=$('<form></form>');
		form.append(input);
		td.children('a.name').hide();
		td.append(form);
		input.focus();
		//preselect input
		var len = input.val().lastIndexOf('.');
		if (len === -1) {
			len = input.val().length;
		}
		input.selectRange(0,len);

		form.submit(function(event){
			event.stopPropagation();
			event.preventDefault();
			var newname=input.val();
			if (!Files.isFileNameValid(newname)) {
				return false;
			} else if (newname != name) {
				if (FileList.checkName(name, newname, false)) {
					newname = name;
				} else {
					// save background image, because it's replaced by a spinner while async request
					var oldBackgroundImage = td.css('background-image');
					// mark as loading
					td.css('background-image', 'url('+ OC.imagePath('core', 'loading.gif') + ')');
					$.ajax({
						url: OC.filePath('files','ajax','rename.php'),
						data: {
							dir : $('#dir').val(),
							newname: newname,
							file: name
						},
						success: function(result) {
							if (!result || result.status === 'error') {
								OC.Notification.show(result.data.message);
								newname = name;
								// revert changes
								tr.attr('data-file', newname);
								var path = td.children('a.name').attr('href');
								td.children('a.name').attr('href', path.replace(encodeURIComponent(name), encodeURIComponent(newname)));
								if (newname.indexOf('.') > 0 && tr.data('type') !== 'dir') {
									var basename=newname.substr(0,newname.lastIndexOf('.'));
								} else {
									var basename=newname;
								}
								td.find('a.name span.nametext').text(basename);
								if (newname.indexOf('.') > 0 && tr.data('type') !== 'dir') {
									if (td.find('a.name span.extension').length === 0 ) {
										td.find('a.name span.nametext').append('<span class="extension"></span>');
									}
									td.find('a.name span.extension').text(newname.substr(newname.lastIndexOf('.')));
								}
								tr.find('.fileactions').effect('highlight', {}, 5000);
								tr.effect('highlight', {}, 5000);
							}
							// remove loading mark and recover old image
							td.css('background-image', oldBackgroundImage);
						}
					});
				}
			}
			tr.data('renaming',false);
			tr.attr('data-file', newname);
			var path = td.children('a.name').attr('href');
			td.children('a.name').attr('href', path.replace(encodeURIComponent(name), encodeURIComponent(newname)));
			if (newname.indexOf('.') > 0 && tr.data('type') != 'dir') {
				var basename=newname.substr(0,newname.lastIndexOf('.'));
			} else {
				var basename=newname;
			}
			td.find('a.name span.nametext').text(basename);
			if (newname.indexOf('.') > 0 && tr.data('type') != 'dir') {
				if (td.find('a.name span.extension').length == 0 ) {
					td.find('a.name span.nametext').append('<span class="extension"></span>');
				}
				td.find('a.name span.extension').text(newname.substr(newname.lastIndexOf('.')));
			}
			form.remove();
			td.children('a.name').show();
			return false;
		});
		input.keyup(function(event){
			if (event.keyCode == 27) {
				tr.data('renaming',false);
				form.remove();
				td.children('a.name').show();
			}
		});
		input.click(function(event){
			event.stopPropagation();
			event.preventDefault();
		});
		input.blur(function(){
			form.trigger('submit');
		});
	},
	checkName:function(oldName, newName, isNewFile) {
		if (isNewFile || $('tr').filterAttr('data-file', newName).length > 0) {
			var html;
			if(isNewFile){
				html = t('files', '{new_name} already exists', {new_name: escapeHTML(newName)})+'<span class="replace">'+t('files', 'replace')+'</span><span class="suggest">'+t('files', 'suggest name')+'</span>&nbsp;<span class="cancel">'+t('files', 'cancel')+'</span>';
			}else{
				html = t('files', '{new_name} already exists', {new_name: escapeHTML(newName)})+'<span class="replace">'+t('files', 'replace')+'</span><span class="cancel">'+t('files', 'cancel')+'</span>';
			}
			html = $('<span>' + html + '</span>');
			html.attr('data-oldName', oldName);
			html.attr('data-newName', newName);
			html.attr('data-isNewFile', isNewFile);
            OC.Notification.showHtml(html);
			return true;
		} else {
			return false;
		}
	},
	replace:function(oldName, newName, isNewFile) {
		// Finish any existing actions
		$('tr').filterAttr('data-file', oldName).hide();
		$('tr').filterAttr('data-file', newName).hide();
		var tr = $('tr').filterAttr('data-file', oldName).clone();
		tr.attr('data-replace', 'true');
		tr.attr('data-file', newName);
		var td = tr.children('td.filename');
		td.children('a.name .span').text(newName);
		var path = td.children('a.name').attr('href');
		td.children('a.name').attr('href', path.replace(encodeURIComponent(oldName), encodeURIComponent(newName)));
		if (newName.indexOf('.') > 0) {
			var basename = newName.substr(0, newName.lastIndexOf('.'));
		} else {
			var basename = newName;
		}
		td.children('a.name').empty();
		var span = $('<span class="nametext"></span>');
		span.text(basename);
		td.children('a.name').append(span);
		if (newName.indexOf('.') > 0) {
			span.append($('<span class="extension">'+newName.substr(newName.lastIndexOf('.'))+'</span>'));
		}
		FileList.insertElement(newName, tr.data('type'), tr);
		tr.show();
		FileList.replaceCanceled = false;
		FileList.replaceOldName = oldName;
		FileList.replaceNewName = newName;
		FileList.replaceIsNewFile = isNewFile;
		FileList.lastAction = function() {
			FileList.finishReplace();
		};
		if (!isNewFile) {
            OC.Notification.showHtml(t('files', 'replaced {new_name} with {old_name}', {new_name: newName}, {old_name: oldName})+'<span class="undo">'+t('files', 'undo')+'</span>');
		}
	},
	finishReplace:function() {
		if (!FileList.replaceCanceled && FileList.replaceOldName && FileList.replaceNewName) {
			$.ajax({url: OC.filePath('files', 'ajax', 'rename.php'), async: false, data: { dir: $('#dir').val(), newname: FileList.replaceNewName, file: FileList.replaceOldName }, success: function(result) {
				if (result && result.status == 'success') {
					$('tr').filterAttr('data-replace', 'true').removeAttr('data-replace');
				} else {
					OC.dialogs.alert(result.data.message, 'Error moving file');
				}
				FileList.replaceCanceled = true;
				FileList.replaceOldName = null;
				FileList.replaceNewName = null;
				FileList.lastAction = null;
			}});
		}
	},
	do_delete:function(files){
		if(files.substr){
			files=[files];
		}
		for (var i=0; i<files.length; i++) {
			var deleteAction = $('tr').filterAttr('data-file',files[i]).children("td.date").children(".action.delete");
			deleteAction.removeClass('delete-icon').addClass('progress-icon');
		}
		// Finish any existing actions
		if (FileList.lastAction) {
			FileList.lastAction();
		}

		var fileNames = JSON.stringify(files);
		$.post(OC.filePath('files', 'ajax', 'delete.php'),
				{dir:$('#dir').val(),files:fileNames},
				function(result){
					if (result.status == 'success') {
						$.each(files,function(index,file){
							var files = $('tr').filterAttr('data-file',file);
							files.remove();
							files.find('input[type="checkbox"]').removeAttr('checked');
							files.removeClass('selected');
						});
						procesSelection();
						checkTrashStatus();
						FileList.updateFileSummary();
					} else {
						$.each(files,function(index,file) {
							var deleteAction = $('tr').filterAttr('data-file',files[i]).children("td.date").children(".action.delete");
							deleteAction.removeClass('progress-icon').addClass('delete-icon');
						});
					}
				});
	},
	createFileSummary: function() {
		if( $('#fileList tr').length > 0 ) {
			var totalDirs = 0;
			var totalFiles = 0;
			var totalSize = 0;

			// Count types and filesize
			$.each($('tr[data-file]'), function(index, value) {
				if ($(value).data('type') === 'dir') {
					totalDirs++;
				} else if ($(value).data('type') === 'file') {
					totalFiles++;
				}
				totalSize += parseInt($(value).data('size'));
			});

			// Get translations
			var directoryInfo = n('files', '%n folder', '%n folders', totalDirs);
			var fileInfo = n('files', '%n file', '%n files', totalFiles);

			var infoVars = {
				dirs: '<span class="dirinfo">'+directoryInfo+'</span><span class="connector">',
				files: '</span><span class="fileinfo">'+fileInfo+'</span>'
			}

			var info = t('files', '{dirs} and {files}', infoVars);

			// don't show the filesize column, if filesize is NaN (e.g. in trashbin)
			if (isNaN(totalSize)) {
				var fileSize = '';
			} else {
				var fileSize = '<td class="filesize">'+humanFileSize(totalSize)+'</td>';
			}

			$('#fileList').append('<tr class="summary"><td><span class="info">'+info+'</span></td>'+fileSize+'<td></td></tr>');

			var $dirInfo = $('.summary .dirinfo');
			var $fileInfo = $('.summary .fileinfo');
			var $connector = $('.summary .connector');

			// Show only what's necessary, e.g.: no files: don't show "0 files"
			if ($dirInfo.html().charAt(0) === "0") {
				$dirInfo.hide();
				$connector.hide();
			}
			if ($fileInfo.html().charAt(0) === "0") {
				$fileInfo.hide();
				$connector.hide();
			}
		}
	},
	updateFileSummary: function() {
		var $summary = $('.summary');

		// Check if we should remove the summary to show "Upload something"
		if ($('#fileList tr').length === 1 && $summary.length === 1) {
			$summary.remove();
		}
		// If there's no summary create one (createFileSummary checks if there's data)
		else if ($summary.length === 0) {
			FileList.createFileSummary();
		}
		// There's a summary and data -> Update the summary
		else if ($('#fileList tr').length > 1 && $summary.length === 1) {
			var totalDirs = 0;
			var totalFiles = 0;
			var totalSize = 0;
			$.each($('tr[data-file]'), function(index, value) {
				if ($(value).data('type') === 'dir') {
					totalDirs++;
				} else if ($(value).data('type') === 'file') {
					totalFiles++;
				}
				if ($(value).data('size') !== undefined) {
					totalSize += parseInt($(value).data('size'));
				}
			});

			var $dirInfo = $('.summary .dirinfo');
			var $fileInfo = $('.summary .fileinfo');
			var $connector = $('.summary .connector');

			// Substitute old content with new translations
			$dirInfo.html(n('files', '%n folder', '%n folders', totalDirs));
			$fileInfo.html(n('files', '%n file', '%n files', totalFiles));
			$('.summary .filesize').html(humanFileSize(totalSize));

			// Show only what's necessary (may be hidden)
			if ($dirInfo.html().charAt(0) === "0") {
				$dirInfo.hide();
				$connector.hide();
			} else {
				$dirInfo.show();
			}
			if ($fileInfo.html().charAt(0) === "0") {
				$fileInfo.hide();
				$connector.hide();
			} else {
				$fileInfo.show();
			}
			if ($dirInfo.html().charAt(0) !== "0" && $fileInfo.html().charAt(0) !== "0") {
				$connector.show();
			}
		}
	},
	showMask: function(){
		// in case one was shown before
		var $mask = $('#content .mask');
		if ($mask.length){
			return;
		}

		$mask = $('<div class="mask transparent"></div>');

		$mask.css('background-image', 'url('+ OC.imagePath('core', 'loading.gif') + ')');
		$mask.css('background-repeat', 'no-repeat');
		$('#content').append($mask);

		// block UI, but only make visible in case loading takes longer
		FileList._maskTimeout = window.setTimeout(function(){
			// reset opacity
			$mask.removeClass('transparent');
		}, 250);
	},
	hideMask: function(){
		var $mask = $('#content .mask').remove();
		if (FileList._maskTimeout){
			window.clearTimeout(FileList._maskTimeout);
		}
	},
	scrollTo:function(file) {
		//scroll to and highlight preselected file
		var scrolltorow = $('tr[data-file="'+file+'"]');
		if (scrolltorow.length > 0) {
			scrolltorow.addClass('searchresult');
			$(window).scrollTop(scrolltorow.position().top);
			//remove highlight when hovered over
			scrolltorow.one('hover', function(){
				scrolltorow.removeClass('searchresult');
			});
		}
	},
	filter:function(query){
		$('#fileList tr:not(.summary)').each(function(i,e){
			if ($(e).data('file').toLowerCase().indexOf(query.toLowerCase()) !== -1) {
				$(e).addClass("searchresult");
			} else {
				$(e).removeClass("searchresult");
			}
		});
		//do not use scrollto to prevent removing searchresult css class
		var first = $('#fileList tr.searchresult').first();
		if (first.length !== 0) {
			$(window).scrollTop(first.position().top);
		}
	},
	unfilter:function(){
		$('#fileList tr.searchresult').each(function(i,e){
			$(e).removeClass("searchresult");
		});
	}
};

$(document).ready(function(){

	// handle upload events
	var file_upload_start = $('#file_upload_start');

	file_upload_start.on('fileuploaddrop', function(e, data) {
		OC.Upload.log('filelist handle fileuploaddrop', e, data);

		var dropTarget = $(e.originalEvent.target).closest('tr');
		if(dropTarget && dropTarget.data('type') === 'dir') { // drag&drop upload to folder

			// remember as context
			data.context = dropTarget;

			var dir = dropTarget.data('file');

			// update folder in form
			data.formData = function(form) {
				var formArray = form.serializeArray();
				// array index 0 contains the max files size
				// array index 1 contains the request token
				// array index 2 contains the directory
				var parentDir = formArray[2]['value'];
				if (parentDir === '/') {
					formArray[2]['value'] += dir;
				} else {
					formArray[2]['value'] += '/' + dir;
				}

				return formArray;
			};
		} 

	});
	file_upload_start.on('fileuploadadd', function(e, data) {
		OC.Upload.log('filelist handle fileuploadadd', e, data);

		//finish delete if we are uploading a deleted file
		if(FileList.deleteFiles && FileList.deleteFiles.indexOf(data.files[0].name)!==-1){
			FileList.finishDelete(null, true); //delete file before continuing
		}

		// add ui visualization to existing folder
		if(data.context && data.context.data('type') === 'dir') {
			// add to existing folder

			// update upload counter ui
			var uploadtext = data.context.find('.uploadtext');
			var currentUploads = parseInt(uploadtext.attr('currentUploads'));
			currentUploads += 1;
			uploadtext.attr('currentUploads', currentUploads);

			var translatedText = n('files', 'Uploading %n file', 'Uploading %n files', currentUploads);
			if(currentUploads === 1) {
				var img = OC.imagePath('core', 'loading.gif');
				data.context.find('td.filename').attr('style','background-image:url('+img+')');
				uploadtext.text(translatedText);
				uploadtext.show();
			} else {
				uploadtext.text(translatedText);
			}
		}

	});
	/*
	 * when file upload done successfully add row to filelist
	 * update counter when uploading to sub folder
	 */
	file_upload_start.on('fileuploaddone', function(e, data) {
		OC.Upload.log('filelist handle fileuploaddone', e, data);
		
		var response;
		if (typeof data.result === 'string') {
			response = data.result;
		} else {
			// fetch response from iframe
			response = data.result[0].body.innerText;
		}
		var result=$.parseJSON(response);

		if(typeof result[0] !== 'undefined' && result[0].status === 'success') {
			var file = result[0];

			if (data.context && data.context.data('type') === 'dir') {

				// update upload counter ui
				var uploadtext = data.context.find('.uploadtext');
				var currentUploads = parseInt(uploadtext.attr('currentUploads'));
				currentUploads -= 1;
				uploadtext.attr('currentUploads', currentUploads);
				var translatedText = n('files', 'Uploading %n file', 'Uploading %n files', currentUploads);
				if(currentUploads === 0) {
					var img = OC.imagePath('core', 'filetypes/folder.png');
					data.context.find('td.filename').attr('style','background-image:url('+img+')');
					uploadtext.text(translatedText);
					uploadtext.hide();
				} else {
					uploadtext.text(translatedText);
				}

				// update folder size
				var size = parseInt(data.context.data('size'));
				size += parseInt(file.size);
				data.context.attr('data-size', size);
				data.context.find('td.filesize').text(humanFileSize(size));

			} else {

				// add as stand-alone row to filelist
				var size=t('files', 'Pending');
				if (data.files[0].size>=0){
					size=data.files[0].size;
				}
				var date=new Date();
				var param = {};
				if ($('#publicUploadRequestToken').length) {
					param.download_url = document.location.href + '&download&path=/' + $('#dir').val() + '/' + file.name;
				}
				//should the file exist in the list remove it
				FileList.remove(file.name);

				// create new file context
				data.context = FileList.addFile(file.name, file.size, date, false, false, param);

				// update file data
				data.context.attr('data-mime',file.mime).attr('data-id',file.id);

				var path = getPathForPreview(file.name);
				lazyLoadPreview(path, file.mime, function(previewpath){
					data.context.find('td.filename').attr('style','background-image:url('+previewpath+')');
				});
			}
		}
	});
<<<<<<< HEAD
	file_upload_start.on('fileuploadstop', function(e, data) {
		OC.Upload.log('filelist handle fileuploadstop', e, data);
=======
	file_upload_start.on('fileuploaddone', function(e, data) {
		// only update the fileList if it exists
		if ($('#fileList').length > 0) {
			var response;
			if (typeof data.result === 'string') {
				response = data.result;
			} else {
				// fetch response from iframe
				response = data.result[0].body.innerText;
			}
			var result=$.parseJSON(response);

			if(typeof result[0] !== 'undefined' && result[0].status === 'success') {
				var file = result[0];

				if (data.context.data('type') === 'file') {
					// update file data
					data.context.attr('data-mime',file.mime).attr('data-id',file.id);
					var size = data.context.data('size');
					if(size!=file.size){
						data.context.attr('data-size', file.size);
						data.context.find('td.filesize').text(humanFileSize(file.size));
					}
					var permissions = data.context.data('permissions');
					if(permissions != file.permissions) {
						data.context.attr('data-permissions', file.permissions);
						data.context.data('permissions', file.permissions);
					}
					FileActions.display(data.context.find('td.filename'));
					if (FileList.loadingDone) {
						FileList.loadingDone(file.name, file.id);
					}
				} else {
					// update upload counter ui
					var uploadtext = data.context.find('.uploadtext');
					var currentUploads = parseInt(uploadtext.attr('currentUploads'));
					currentUploads -= 1;
					uploadtext.attr('currentUploads', currentUploads);
					if(currentUploads === 0) {
						var img = OC.imagePath('core', 'filetypes/folder.png');
						data.context.find('td.filename').attr('style','background-image:url('+img+')');
						uploadtext.text('');
						uploadtext.hide();
					} else {
						uploadtext.text(currentUploads + ' ' + t('files', 'files uploading'));
					}
>>>>>>> bd5cb1d8

		//if user pressed cancel hide upload chrome
		if (data.errorThrown === 'abort') {
			//cleanup uploading to a dir
			var uploadtext = $('tr .uploadtext');
			var img = OC.imagePath('core', 'filetypes/folder.png');
			uploadtext.parents('td.filename').attr('style','background-image:url('+img+')');
			uploadtext.fadeOut();
			uploadtext.attr('currentUploads', 0);
		}
	});
	file_upload_start.on('fileuploadfail', function(e, data) {
		OC.Upload.log('filelist handle fileuploadfail', e, data);

		//if user pressed cancel hide upload chrome
		if (data.errorThrown === 'abort') {
			//cleanup uploading to a dir
			var uploadtext = $('tr .uploadtext');
			var img = OC.imagePath('core', 'filetypes/folder.png');
			uploadtext.parents('td.filename').attr('style','background-image:url('+img+')');
			uploadtext.fadeOut();
			uploadtext.attr('currentUploads', 0);
		}
	});

	$('#notification').hide();
	$('#notification').on('click', '.undo', function(){
		if (FileList.deleteFiles) {
			$.each(FileList.deleteFiles,function(index,file){
				$('tr').filterAttr('data-file',file).show();
			});
			FileList.deleteCanceled=true;
			FileList.deleteFiles=null;
		} else if (FileList.replaceOldName && FileList.replaceNewName) {
			if (FileList.replaceIsNewFile) {
				// Delete the new uploaded file
				FileList.deleteCanceled = false;
				FileList.deleteFiles = [FileList.replaceOldName];
			} else {
				$('tr').filterAttr('data-file', FileList.replaceOldName).show();
			}
			$('tr').filterAttr('data-replace', 'true').remove();
			$('tr').filterAttr('data-file', FileList.replaceNewName).show();
			FileList.replaceCanceled = true;
			FileList.replaceOldName = null;
			FileList.replaceNewName = null;
			FileList.replaceIsNewFile = null;
		}
		FileList.lastAction = null;
		OC.Notification.hide();
	});
	$('#notification:first-child').on('click', '.replace', function() {
		OC.Notification.hide(function() {
			FileList.replace($('#notification > span').attr('data-oldName'), $('#notification > span').attr('data-newName'), $('#notification > span').attr('data-isNewFile'));
		});
	});
	$('#notification:first-child').on('click', '.suggest', function() {
		$('tr').filterAttr('data-file', $('#notification > span').attr('data-oldName')).show();
		OC.Notification.hide();
	});
	$('#notification:first-child').on('click', '.cancel', function() {
		if ($('#notification > span').attr('data-isNewFile')) {
			FileList.deleteCanceled = false;
			FileList.deleteFiles = [$('#notification > span').attr('data-oldName')];
		}
	});
	FileList.useUndo=(window.onbeforeunload)?true:false;
	$(window).bind('beforeunload', function (){
		if (FileList.lastAction) {
			FileList.lastAction();
		}
	});
	$(window).unload(function (){
		$(window).trigger('beforeunload');
	});

	function parseHashQuery(){
		var hash = window.location.hash,
			pos = hash.indexOf('?'),
			query;
		if (pos >= 0){
			return hash.substr(pos + 1);
		}
		return '';
	}

	function parseCurrentDirFromUrl(){
		var query = parseHashQuery(),
			params,
			dir = '/';
		// try and parse from URL hash first
		if (query){
			params = OC.parseQueryString(query);
		}
		// else read from query attributes
		if (!params){
			params = OC.parseQueryString(location.search);
		}
		return (params && params.dir) || '/';
	}

	// fallback to hashchange when no history support
	if (!window.history.pushState){
		$(window).on('hashchange', function(){
			FileList.changeDirectory(parseCurrentDirFromUrl(), false);
		});
	}
	window.onpopstate = function(e){
		var targetDir;
		if (e.state && e.state.dir){
			targetDir = e.state.dir;
		}
		else{
			// read from URL
			targetDir = parseCurrentDirFromUrl();
		}
		if (targetDir){
			FileList.changeDirectory(targetDir, false);
		}
	}

	if (parseInt($('#ajaxLoad').val(), 10) === 1){
		// need to initially switch the dir to the one from the hash (IE8)
		FileList.changeDirectory(parseCurrentDirFromUrl(), false, true);
	}

	FileList.createFileSummary();
});<|MERGE_RESOLUTION|>--- conflicted
+++ resolved
@@ -803,6 +803,13 @@
 				// update file data
 				data.context.attr('data-mime',file.mime).attr('data-id',file.id);
 
+				var permissions = data.context.data('permissions');
+				if(permissions != file.permissions) {
+					data.context.attr('data-permissions', file.permissions);
+					data.context.data('permissions', file.permissions);
+				}
+				FileActions.display(data.context.find('td.filename'));
+
 				var path = getPathForPreview(file.name);
 				lazyLoadPreview(path, file.mime, function(previewpath){
 					data.context.find('td.filename').attr('style','background-image:url('+previewpath+')');
@@ -810,57 +817,8 @@
 			}
 		}
 	});
-<<<<<<< HEAD
 	file_upload_start.on('fileuploadstop', function(e, data) {
 		OC.Upload.log('filelist handle fileuploadstop', e, data);
-=======
-	file_upload_start.on('fileuploaddone', function(e, data) {
-		// only update the fileList if it exists
-		if ($('#fileList').length > 0) {
-			var response;
-			if (typeof data.result === 'string') {
-				response = data.result;
-			} else {
-				// fetch response from iframe
-				response = data.result[0].body.innerText;
-			}
-			var result=$.parseJSON(response);
-
-			if(typeof result[0] !== 'undefined' && result[0].status === 'success') {
-				var file = result[0];
-
-				if (data.context.data('type') === 'file') {
-					// update file data
-					data.context.attr('data-mime',file.mime).attr('data-id',file.id);
-					var size = data.context.data('size');
-					if(size!=file.size){
-						data.context.attr('data-size', file.size);
-						data.context.find('td.filesize').text(humanFileSize(file.size));
-					}
-					var permissions = data.context.data('permissions');
-					if(permissions != file.permissions) {
-						data.context.attr('data-permissions', file.permissions);
-						data.context.data('permissions', file.permissions);
-					}
-					FileActions.display(data.context.find('td.filename'));
-					if (FileList.loadingDone) {
-						FileList.loadingDone(file.name, file.id);
-					}
-				} else {
-					// update upload counter ui
-					var uploadtext = data.context.find('.uploadtext');
-					var currentUploads = parseInt(uploadtext.attr('currentUploads'));
-					currentUploads -= 1;
-					uploadtext.attr('currentUploads', currentUploads);
-					if(currentUploads === 0) {
-						var img = OC.imagePath('core', 'filetypes/folder.png');
-						data.context.find('td.filename').attr('style','background-image:url('+img+')');
-						uploadtext.text('');
-						uploadtext.hide();
-					} else {
-						uploadtext.text(currentUploads + ' ' + t('files', 'files uploading'));
-					}
->>>>>>> bd5cb1d8
 
 		//if user pressed cancel hide upload chrome
 		if (data.errorThrown === 'abort') {
