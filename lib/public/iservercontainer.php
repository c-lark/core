<?php
/**
 * ownCloud
 *
 * @author Thomas Müller
 * @copyright 2013 Thomas Müller deepdiver@owncloud.com
 *
 * This library is free software; you can redistribute it and/or
 * modify it under the terms of the GNU AFFERO GENERAL PUBLIC LICENSE
 * License as published by the Free Software Foundation; either
 * version 3 of the License, or any later version.
 *
 * This library is distributed in the hope that it will be useful,
 * but WITHOUT ANY WARRANTY; without even the implied warranty of
 * MERCHANTABILITY or FITNESS FOR A PARTICULAR PURPOSE.  See the
 * GNU AFFERO GENERAL PUBLIC LICENSE for more details.
 *
 * You should have received a copy of the GNU Affero General Public
 * License along with this library.  If not, see <http://www.gnu.org/licenses/>.
 *
 */

namespace OCP;


/**
 * Class IServerContainer
 * @package OCP
 *
 * This container holds all ownCloud services
 */
interface IServerContainer {

	/**
	 * The contacts manager will act as a broker between consumers for contacts information and
	 * providers which actual deliver the contact information.
	 *
	 * @return \OCP\Contacts\IManager
	 */
	function getContactsManager();

	/**
	 * The current request object holding all information about the request currently being processed
	 * is returned from this method.
	 * In case the current execution was not initiated by a web request null is returned
	 *
	 * @return \OCP\IRequest|null
	 */
	function getRequest();

	/**
	 * Returns the preview manager which can create preview images for a given file
	 *
	 * @return \OCP\IPreview
	 */
	function getPreviewManager();

	/**
	 * Returns the tag manager which can get and set tags for different object types
	 *
	 * @see \OCP\ITagManager::load()
	 * @return \OCP\ITagManager
	 */
	function getTagManager();

	/**
	 * Returns the root folder of ownCloud's data directory
	 *
	 * @return \OCP\Files\Folder
	 */
	function getRootFolder();

	/**
	 * Returns a view to ownCloud's files folder
	 *
	 * @return \OCP\Files\Folder
	 */
	function getUserFolder();

	/**
	 * Returns an app-specific view in ownClouds data directory
	 *
	 * @return \OCP\Files\Folder
	 */
	function getAppFolder();

	/**
	 * Returns the user session
	 *
	 * @return \OCP\IUserSession
	 */
	function getUserSession();

	/**
	 * @return \OCP\INavigationManager
	 */
	function getNavigationManager();

	/**
	 * @return \OCP\IConfig
	 */
	function getConfig();

	/**
	 * Returns an ICache instance
	 *
	 * @return \OCP\ICache
	 */
	function getCache();

	/**
	 * Returns the current session
	 *
	 * @return \OCP\ISession
	 */
	function getSession();

	/**
	 * Returns the current session
	 *
<<<<<<< HEAD
	 * @return \OCP\App\Manager
	 */
	function getAppManager();

	/**
	 * Returns the current session
	 *
	 * @return \OCP\App\Loader
	 */
	function getAppLoader();
=======
	 * @return \OCP\IDBConnection
	 */
	function getDatabaseConnection();
>>>>>>> 687ba053

}<|MERGE_RESOLUTION|>--- conflicted
+++ resolved
@@ -118,7 +118,6 @@
 	/**
 	 * Returns the current session
 	 *
-<<<<<<< HEAD
 	 * @return \OCP\App\Manager
 	 */
 	function getAppManager();
@@ -129,10 +128,10 @@
 	 * @return \OCP\App\Loader
 	 */
 	function getAppLoader();
-=======
+
+	/**
 	 * @return \OCP\IDBConnection
 	 */
 	function getDatabaseConnection();
->>>>>>> 687ba053
 
 }