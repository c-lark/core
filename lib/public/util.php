<?php
/**
 * ownCloud
 *
 * @author Frank Karlitschek
 * @copyright 2012 Frank Karlitschek frank@owncloud.org
 *
 * This library is free software; you can redistribute it and/or
 * modify it under the terms of the GNU AFFERO GENERAL PUBLIC LICENSE
 * License as published by the Free Software Foundation; either
 * version 3 of the License, or any later version.
 *
 * This library is distributed in the hope that it will be useful,
 * but WITHOUT ANY WARRANTY; without even the implied warranty of
 * MERCHANTABILITY or FITNESS FOR A PARTICULAR PURPOSE.  See the
 * GNU AFFERO GENERAL PUBLIC LICENSE for more details.
 *
 * You should have received a copy of the GNU Affero General Public
 * License along with this library.  If not, see <http://www.gnu.org/licenses/>.
 *
 */

/**
 * Public interface of ownCloud for apps to use.
 * Utility Class.
 *
 */

// use OCP namespace for all classes that are considered public.
// This means that they should be used by apps instead of the internal ownCloud classes
namespace OCP;

/**
 * This class provides different helper functions to make the life of a developer easier
 */
class Util {
	// consts for Logging
	const DEBUG=0;
	const INFO=1;
	const WARN=2;
	const ERROR=3;
	const FATAL=4;

	/**
	 * get the current installed version of ownCloud
	 * @return array
	 */
	public static function getVersion() {
		return(\OC_Util::getVersion());
	}

	/**
	 * send an email
	 * @param string $toaddress
	 * @param string $toname
	 * @param string $subject
	 * @param string $mailtext
	 * @param string $fromaddress
	 * @param string $fromname
	 * @param bool $html
	 * @param string $altbody
	 * @param string $ccaddress
	 * @param string $ccname
	 * @param string $bcc
	 */
	public static function sendMail( $toaddress, $toname, $subject, $mailtext, $fromaddress, $fromname,
		$html = 0, $altbody = '', $ccaddress = '', $ccname = '', $bcc = '') {
		// call the internal mail class
		\OC_MAIL::send($toaddress, $toname, $subject, $mailtext, $fromaddress, $fromname,
			$html, $altbody, $ccaddress, $ccname, $bcc);
	}

	/**
	 * write a message in the log
	 * @param string $app
	 * @param string $message
	 * @param int $level
	 */
	public static function writeLog( $app, $message, $level ) {
		// call the internal log class
		\OC_LOG::write( $app, $message, $level );
	}

	/**
	 * write exception into the log. Include the stack trace
	 * if DEBUG mode is enabled
	 * @param string $app app name
	 * @param Exception $ex exception to log
	 */
	public static function logException( $app, \Exception $ex ) {
		$class = get_class($ex);
		if ($class !== 'Exception') {
			$message = $class . ': ';
		}
		$message .= $ex->getMessage();
		if ($ex->getCode()) {
			$message .= ' [' . $ex->getCode() . ']';
		}
		\OCP\Util::writeLog($app, 'Exception: ' . $message, \OCP\Util::FATAL);
		if (defined('DEBUG') and DEBUG) {
			// also log stack trace
			$stack = explode("\n", $ex->getTraceAsString());
			// first element is empty
			array_shift($stack);
			foreach ($stack as $s) {
				\OCP\Util::writeLog($app, 'Exception: ' . $s, \OCP\Util::FATAL);
			}

			// include cause
			while (method_exists($ex, 'getPrevious') && $ex = $ex->getPrevious()) {
				$message .= ' - Caused by:' . ' ';
				$message .= $ex->getMessage();
				if ($ex->getCode()) {
					$message .= '[' . $ex->getCode() . '] ';
				}
				\OCP\Util::writeLog($app, 'Exception: ' . $message, \OCP\Util::FATAL);
			}
		}
	}

	/**
	 * get l10n object
	 * @param string $application
	 * @return \OC_L10N
	 */
	public static function getL10N( $application ) {
		return \OC_L10N::get( $application );
	}

	/**
	 * add a css file
	 * @param string $application
	 * @param string $file
	 */
	public static function addStyle( $application, $file = null ) {
		\OC_Util::addStyle( $application, $file );
	}

	/**
	 * add a javascript file
	 * @param string $application
	 * @param string $file
	 */
	public static function addScript( $application, $file = null ) {
		\OC_Util::addScript( $application, $file );
	}

	/**
<<<<<<< HEAD
	 * Add a custom element to the header
=======
	 * @brief Add a custom element to the header
	 * If $text is null then the element will be written as empty element.
	 * So use "" to get a closing tag.
>>>>>>> 4ba7dac3
	 * @param string $tag tag name of the element
	 * @param array $attributes array of attributes for the element
	 * @param string $text the text content for the element
	 * @return void
	 */
	public static function addHeader( $tag, $attributes, $text=null) {
		\OC_Util::addHeader( $tag, $attributes, $text );
	}

	/**
	 * formats a timestamp in the "right" way
	 * @param int $timestamp $timestamp
	 * @param bool $dateOnly option to omit time from the result
	 */
	public static function formatDate( $timestamp, $dateOnly=false) {
		return(\OC_Util::formatDate( $timestamp, $dateOnly ));
	}

	/**
	 * check if some encrypted files are stored
	 * @return bool
	 */
	public static function encryptedFiles() {
		return \OC_Util::encryptedFiles();
	}

	/**
	 * Creates an absolute url to the given app and file.
	 * @param string $app app
	 * @param string $file file
	 * @param array $args array with param=>value, will be appended to the returned url
	 * 	The value of $args will be urlencoded
	 * @return string the url
	 */
	public static function linkToAbsolute( $app, $file, $args = array() ) {
		return(\OC_Helper::linkToAbsolute( $app, $file, $args ));
	}

	/**
	 * Creates an absolute url for remote use.
	 * @param string $service id
	 * @return string the url
	 */
	public static function linkToRemote( $service ) {
		return(\OC_Helper::linkToRemote( $service ));
	}

	/**
	 * Creates an absolute url for public use
	 * @param string $service id
	 * @return string the url
	 */
	public static function linkToPublic($service) {
		return \OC_Helper::linkToPublic($service);
	}

	/**
	 * Creates an url using a defined route
	 * @param $route
	 * @param array $parameters
	 * @return
	 * @internal param array $args with param=>value, will be appended to the returned url
	 * @return the url
	 */
	public static function linkToRoute( $route, $parameters = array() ) {
		return \OC_Helper::linkToRoute($route, $parameters);
	}

	/**
	* Creates an url to the given app and file
	* @param string $app app
	* @param string $file file
	* @param array $args array with param=>value, will be appended to the returned url
	* 	The value of $args will be urlencoded
	* @return string the url
	*/
	public static function linkTo( $app, $file, $args = array() ) {
		return(\OC_Helper::linkTo( $app, $file, $args ));
	}

	/**
	 * Returns the server host, even if the website uses one or more reverse proxy
	 * @return string the server host
	 */
	public static function getServerHost() {
		return(\OC_Request::serverHost());
	}

	/**
	 * Returns the server host name without an eventual port number
	 * @return string the server hostname
	 */
	public static function getServerHostName() {
		$host_name = self::getServerHost();
		// strip away port number (if existing)
		$colon_pos = strpos($host_name, ':');
		if ($colon_pos != FALSE) {
			$host_name = substr($host_name, 0, $colon_pos);
		}
		return $host_name;
	}

	/**
	 * Returns the default email address
	 * @param string $user_part the user part of the address
	 * @return string the default email address
	 *
	 * Assembles a default email address (using the server hostname
	 * and the given user part, and returns it
	 * Example: when given lostpassword-noreply as $user_part param,
	 *     and is currently accessed via http(s)://example.com/,
	 *     it would return 'lostpassword-noreply@example.com'
	 *
	 * If the configuration value 'mail_from_address' is set in
	 * config.php, this value will override the $user_part that
	 * is passed to this function
	 */
	public static function getDefaultEmailAddress($user_part) {
		$user_part = \OC_Config::getValue('mail_from_address', $user_part);
		$host_name = self::getServerHostName();
		$host_name = \OC_Config::getValue('mail_domain', $host_name);
		$defaultEmailAddress = $user_part.'@'.$host_name;

		if (\OC_Mail::ValidateAddress($defaultEmailAddress)) {
			return $defaultEmailAddress;
		}

		// in case we cannot build a valid email address from the hostname let's fallback to 'localhost.localdomain'
		return $user_part.'@localhost.localdomain';
	}

	/**
	 * Returns the server protocol. It respects reverse proxy servers and load balancers
	 * @return string the server protocol
	 */
	public static function getServerProtocol() {
		return(\OC_Request::serverProtocol());
	}

	/**
	 * Returns the request uri, even if the website uses one or more reverse proxies
	 *
	 * @return the request uri
	 */
	public static function getRequestUri() {
		return(\OC_Request::requestUri());
	}

	/**
	 * Returns the script name, even if the website uses one or more reverse proxies
	 *
	 * @return the script name
	 */
	public static function getScriptName() {
		return(\OC_Request::scriptName());
	}

	/**
	 * Creates path to an image
	 * @param string $app app
	 * @param string $image image name
	 * @return string the url
	 */
	public static function imagePath( $app, $image ) {
		return(\OC_Helper::imagePath( $app, $image ));
	}

	/**
	 * Make a human file size (2048 to 2 kB)
	 * @param int $bytes file size in bytes
	 * @return string a human readable file size
	 */
	public static function humanFileSize( $bytes ) {
		return(\OC_Helper::humanFileSize( $bytes ));
	}

	/**
	 * Make a computer file size (2 kB to 2048)
	 * @param string $str file size in a fancy format
	 * @return int a file size in bytes
	 *
	 * Inspired by: http://www.php.net/manual/en/function.filesize.php#92418
	 */
	public static function computerFileSize( $str ) {
		return(\OC_Helper::computerFileSize( $str ));
	}

	/**
	 * connects a function to a hook
	 * @param string $signalclass class name of emitter
	 * @param string $signalname name of signal
	 * @param string $slotclass class name of slot
	 * @param string $slotname name of slot
	 * @return bool
	 *
	 * This function makes it very easy to connect to use hooks.
	 *
	 * TODO: write example
	 */
	static public function connectHook( $signalclass, $signalname, $slotclass, $slotname ) {
		return(\OC_Hook::connect( $signalclass, $signalname, $slotclass, $slotname ));
	}

	/**
	 * Emits a signal. To get data from the slot use references!
	 * @param string $signalclass class name of emitter
	 * @param string $signalname name of signal
	 * @param string $params defautl: array() array with additional data
	 * @return bool true if slots exists or false if not
	 *
	 * TODO: write example
	 */
	static public function emitHook( $signalclass, $signalname, $params = array()) {
		return(\OC_Hook::emit( $signalclass, $signalname, $params ));
	}

	/**
	 * Register an get/post call. This is important to prevent CSRF attacks
	 * TODO: write example
	 */
	public static function callRegister() {
		return(\OC_Util::callRegister());
	}

	/**
	 * Check an ajax get/post call if the request token is valid. exit if not.
	 * Todo: Write howto
	 */
	public static function callCheck() {
		\OC_Util::callCheck();
	}

	/**
	 * Used to sanitize HTML
	 *
	 * This function is used to sanitize HTML and should be applied on any
	 * string or array of strings before displaying it on a web page.
	 *
	 * @param string|array of strings
	 * @return array with sanitized strings or a single sinitized string, depends on the input parameter.
	 */
	public static function sanitizeHTML( $value ) {
		return(\OC_Util::sanitizeHTML($value));
	}

	/**
	 * Public function to encode url parameters
	 *
	 * This function is used to encode path to file before output.
	 * Encoding is done according to RFC 3986 with one exception:
	 * Character '/' is preserved as is.
	 *
	 * @param string $component part of URI to encode
	 * @return string
	 */
	public static function encodePath($component) {
		return(\OC_Util::encodePath($component));
	}

	/**
	 * Returns an array with all keys from input lowercased or uppercased. Numbered indices are left as is.
	 *
	 * @param array $input The array to work on
	 * @param int $case Either MB_CASE_UPPER or MB_CASE_LOWER (default)
	 * @param string $encoding The encoding parameter is the character encoding. Defaults to UTF-8
	 * @return array
	 */
	public static function mb_array_change_key_case($input, $case = MB_CASE_LOWER, $encoding = 'UTF-8') {
		return(\OC_Helper::mb_array_change_key_case($input, $case, $encoding));
	}

	/**
	 * replaces a copy of string delimited by the start and (optionally) length parameters with the string given in replacement.
	 *
	 * @param string $string The input string. Opposite to the PHP build-in function does not accept an array.
	 * @param string $replacement The replacement string.
	 * @param int $start If start is positive, the replacing will begin at the start'th offset into string. If start is negative, the replacing will begin at the start'th character from the end of string.
	 * @param int $length Length of the part to be replaced
	 * @param string $encoding The encoding parameter is the character encoding. Defaults to UTF-8
	 * @return string
	 */
	public static function mb_substr_replace($string, $replacement, $start, $length = null, $encoding = 'UTF-8') {
		return(\OC_Helper::mb_substr_replace($string, $replacement, $start, $length, $encoding));
	}

	/**
	 * Replace all occurrences of the search string with the replacement string
	 *
	 * @param string $search The value being searched for, otherwise known as the needle. String.
	 * @param string $replace The replacement string.
	 * @param string $subject The string or array being searched and replaced on, otherwise known as the haystack.
	 * @param string $encoding The encoding parameter is the character encoding. Defaults to UTF-8
	 * @param int $count If passed, this will be set to the number of replacements performed.
	 * @return string
	 */
	public static function mb_str_replace($search, $replace, $subject, $encoding = 'UTF-8', &$count = null) {
		return(\OC_Helper::mb_str_replace($search, $replace, $subject, $encoding, $count));
	}

	/**
	 * performs a search in a nested array
	 *
	 * @param array $haystack the array to be searched
	 * @param string $needle the search string
	 * @param int $index optional, only search this key name
	 * @return mixed the key of the matching field, otherwise false
	 */
	public static function recursiveArraySearch($haystack, $needle, $index = null) {
		return(\OC_Helper::recursiveArraySearch($haystack, $needle, $index));
	}

	/**
	 * calculates the maximum upload size respecting system settings, free space and user quota
	 *
	 * @param string $dir the current folder where the user currently operates
	 * @param int $free the number of bytes free on the storage holding $dir, if not set this will be received from the storage directly
	 * @return number of bytes representing
	 */
	public static function maxUploadFilesize($dir, $free = null) {
		return \OC_Helper::maxUploadFilesize($dir, $free);
	}

	/**
	 * Calculate free space left within user quota
	 * 
	 * @param $dir the current folder where the user currently operates
	 * @return number of bytes representing
	 */
	public static function freeSpace($dir) {
		return \OC_Helper::freeSpace($dir);
	}

	/**
	 * Calculate PHP upload limit
	 *
	 * @return number of bytes representing
	 */
	public static function uploadLimit() {
		return \OC_Helper::uploadLimit();
	}

	/**
	 * Returns whether the given file name is valid
	 * @param $file string file name to check
	 * @return bool true if the file name is valid, false otherwise
	 */
	public static function isValidFileName($file) {
		return \OC_Util::isValidFileName($file);
	}
}<|MERGE_RESOLUTION|>--- conflicted
+++ resolved
@@ -146,13 +146,9 @@
 	}
 
 	/**
-<<<<<<< HEAD
 	 * Add a custom element to the header
-=======
-	 * @brief Add a custom element to the header
 	 * If $text is null then the element will be written as empty element.
 	 * So use "" to get a closing tag.
->>>>>>> 4ba7dac3
 	 * @param string $tag tag name of the element
 	 * @param array $attributes array of attributes for the element
 	 * @param string $text the text content for the element
