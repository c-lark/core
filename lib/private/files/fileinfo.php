--- conflicted
+++ resolved
@@ -55,16 +55,11 @@
 	public function offsetGet($offset) {
 		if ($offset === 'type') {
 			return $this->getType();
-<<<<<<< HEAD
-		}
-		return $this->data[$offset];
-=======
 		} elseif (isset($this->data[$offset])) {
 			return $this->data[$offset];
 		} else {
 			return null;
 		}
->>>>>>> 028973cb
 	}
 
 	/**
