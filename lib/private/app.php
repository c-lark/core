<?php
/**
 * ownCloud
 *
 * @author Frank Karlitschek
 * @author Jakob Sack
 * @copyright 2012 Frank Karlitschek frank@owncloud.org
 *
 * This library is free software; you can redistribute it and/or
 * modify it under the terms of the GNU AFFERO GENERAL PUBLIC LICENSE
 * License as published by the Free Software Foundation; either
 * version 3 of the License, or any later version.
 *
 * This library is distributed in the hope that it will be useful,
 * but WITHOUT ANY WARRANTY; without even the implied warranty of
 * MERCHANTABILITY or FITNESS FOR A PARTICULAR PURPOSE.  See the
 * GNU AFFERO GENERAL PUBLIC LICENSE for more details.
 *
 * You should have received a copy of the GNU Affero General Public
 * License along with this library.  If not, see <http://www.gnu.org/licenses/>.
 *
 */

/**
 * This class manages the apps. It allows them to register and integrate in the
 * owncloud ecosystem. Furthermore, this class is responsible for installing,
 * upgrading and removing apps.
 */
class OC_App{
	static private $settingsForms = array();
	static private $adminForms = array();
	static private $personalForms = array();
	static private $appInfo = array();
	static private $altLogin = array();

	/**
	 * @return \OC\App\Manager
	 */
	public static function getManager() {
		return OC::$server->getAppManager();
	}

	/**
	 * @return \OC\App\Loader
	 */
	public static function getLoader() {
		return OC::$server->getAppLoader();
	}

	/**
	 * @brief clean the appid
	 * @param string|boolean $app Appid that needs to be cleaned
	 * @return string
	 */
	public static function cleanAppId($app) {
		return str_replace(array('\0', '/', '\\', '..'), '', $app);
	}

	/**
	 * @brief loads all apps
	 * @param array $types
	 * @return bool
	 *
	 * This function walks through the owncloud directory and loads all apps
	 * it can find. A directory contains an app if the file /appinfo/app.php
	 * exists.
	 *
	 * if $types is set, only apps of those types will be loaded
	 */
	public static function loadApps($types=null) {
		if(!OC_Config::getValue('installed', false)) {
			return false;
		}
		if (is_null($types)) {
		    self::getLoader()->loadAll();
		} else {
		    self::getLoader()->loadTypes($types);
		}

		return true;
	}

	/**
	 * load a single app
	 * @param string $app
	 */
	public static function loadApp($app) {
		if(!OC_Config::getValue('installed', false)) {
			return;
		}
		self::getLoader()->load($app);
	}

	/**
	 * check if an app is of a specific type
	 * @param string $app
	 * @param string/array $types
	 * @return bool
	 */
	public static function isType($app, $types) {
		return self::getManager()->isType($app, $types);
	}

	/**
	 * read app types from info.xml and cache them in the database
	 */
	public static function setAppTypes($app) {
		self::getManager()->setAppTypes($app);
	}

	/**
	 * check if app is shipped
	 * @param string $appid the id of the app to check
	 * @return bool
	 *
	 * Check if an app that is installed is a shipped app or installed from the appstore.
	 */
	public static function isShipped($appid){
		$info = self::getAppInfo($appid);
		if(isset($info['shipped']) && $info['shipped']=='true') {
			return true;
		} else {
			return false;
		}
	}

	/**
	 * get all enabled apps
	 */
	public static function getEnabledApps($forceRefresh = false) {
		if(!OC_Config::getValue('installed', false)) {
			return array();
		}
		return self::getManager()->getEnabledApps($forceRefresh);
	}

	/**
	 * @brief checks whether or not an app is enabled
	 * @param string $app app
	 * @return bool
	 *
	 * This function checks whether or not an app is enabled.
	 */
	public static function isEnabled( $app ) {
		return self::getManager()->isEnabled($app);
	}

	/**
	 * @brief enables an app
	 * @param mixed $app app
	 * @throws \Exception
	 * @return void
	 *
	 * This function set an app as enabled in appconfig.
	 */
	public static function enable( $app ) {
		if(!OC_Installer::isInstalled($app)) {
			// check if app is a shipped app or not. OCS apps have an integer as id, shipped apps use a string
			if(!is_numeric($app)) {
				$app = OC_Installer::installShippedApp($app);
			}else{
				$appdata=OC_OCSClient::getApplication($app);
				$download=OC_OCSClient::getApplicationDownload($app, 1);
				if(isset($download['downloadlink']) and $download['downloadlink']!='') {
					$info = array('source'=>'http', 'href'=>$download['downloadlink'], 'appdata'=>$appdata);
					$app=OC_Installer::installApp($info);
				}
			}
		}
		$l = OC_L10N::get('core');
		if($app!==false) {
			// check if the app is compatible with this version of ownCloud
			$info=OC_App::getAppInfo($app);
			$version=OC_Util::getVersion();
			if(!isset($info['require']) or !self::isAppVersionCompatible($version, $info['require'])) {
				throw new \Exception(
					$l->t("App \"%s\" can't be installed because it is not compatible with this version of ownCloud.",
						array($info['name'])
					)
				);
			}else{
				self::getManager()->enableApp($app);
				if(isset($appdata['id'])) {
					OC_Appconfig::setValue( $app, 'ocsid', $appdata['id'] );
				}
				\OC_Hook::emit('OC_App', 'post_enable', array('app' => $app));
			}
		}else{
			throw new \Exception($l->t("No app name specified"));
		}
	}

	/**
	 * @brief disables an app
	 * @param string $app app
	 * @return boolean|null
	 *
	 * This function set an app as disabled in appconfig.
	 */
	public static function disable( $app ) {
		self::getManager()->disableApp($app);

		// check if app is a shipped app or not. if not delete
		if(!OC_App::isShipped( $app )) {
			OC_Installer::removeApp( $app );
		}
	}

	/**
	 * @brief adds an entry to the navigation
	 * @param array $data array containing the data
	 * @return bool
	 *
	 * This function adds a new entry to the navigation visible to users. $data
	 * is an associative array.
	 * The following keys are required:
	 *   - id: unique id for this entry ('addressbook_index')
	 *   - href: link to the page
	 *   - name: Human readable name ('Addressbook')
	 *
	 * The following keys are optional:
	 *   - icon: path to the icon of the app
	 *   - order: integer, that influences the position of your application in
	 *     the navigation. Lower values come first.
	 */
	public static function addNavigationEntry( $data ) {
		OC::$server->getNavigationManager()->add($data);
		return true;
	}

	/**
	 * @brief marks a navigation entry as active
	 * @param string $id id of the entry
	 * @return bool
	 *
	 * This function sets a navigation entry as active and removes the 'active'
	 * property from all other entries. The templates can use this for
	 * highlighting the current position of the user.
	 */
	public static function setActiveNavigationEntry( $id ) {
		OC::$server->getNavigationManager()->setActiveEntry($id);
		return true;
	}

	/**
	 * @brief Get the navigation entries for the $app
	 * @param string $app app
	 * @return array of the $data added with addNavigationEntry
	 *
	 * Warning: destroys the existing entries
	 */
	public static function getAppNavigationEntries($app) {
		if(is_file(self::getAppPath($app).'/appinfo/app.php')) {
			OC::$server->getNavigationManager()->clear();
			require $app.'/appinfo/app.php';
			return OC::$server->getNavigationManager()->getAll();
		}
		return array();
	}

	/**
	 * @brief gets the active Menu entry
	 * @return string id or empty string
	 *
	 * This function returns the id of the active navigation entry (set by
	 * setActiveNavigationEntry
	 */
	public static function getActiveNavigationEntry() {
		return OC::$server->getNavigationManager()->getActiveEntry();
	}

	/**
	 * @brief Returns the Settings Navigation
	 * @return string
	 *
	 * This function returns an array containing all settings pages added. The
	 * entries are sorted by the key 'order' ascending.
	 */
	public static function getSettingsNavigation() {
		$l=OC_L10N::get('lib');

		$settings = array();
		// by default, settings only contain the help menu
		if(OC_Util::getEditionString() === '' &&
			OC_Config::getValue('knowledgebaseenabled', true)==true) {
			$settings = array(
				array(
					"id" => "help",
					"order" => 1000,
					"href" => OC_Helper::linkToRoute( "settings_help" ),
					"name" => $l->t("Help"),
					"icon" => OC_Helper::imagePath( "settings", "help.svg" )
				)
			);
		}

		// if the user is logged-in
		if (OC_User::isLoggedIn()) {
			// personal menu
			$settings[] = array(
				"id" => "personal",
				"order" => 1,
				"href" => OC_Helper::linkToRoute( "settings_personal" ),
				"name" => $l->t("Personal"),
				"icon" => OC_Helper::imagePath( "settings", "personal.svg" )
			);

			// if there are some settings forms
			if(!empty(self::$settingsForms)) {
				// settings menu
				$settings[]=array(
					"id" => "settings",
					"order" => 1000,
					"href" => OC_Helper::linkToRoute( "settings_settings" ),
					"name" => $l->t("Settings"),
					"icon" => OC_Helper::imagePath( "settings", "settings.svg" )
				);
			}

			//SubAdmins are also allowed to access user management
			if(OC_SubAdmin::isSubAdmin(OC_User::getUser())) {
				// admin users menu
				$settings[] = array(
					"id" => "core_users",
					"order" => 2,
					"href" => OC_Helper::linkToRoute( "settings_users" ),
					"name" => $l->t("Users"),
					"icon" => OC_Helper::imagePath( "settings", "users.svg" )
				);
			}


			// if the user is an admin
			if(OC_User::isAdminUser(OC_User::getUser())) {
				// admin settings
				$settings[]=array(
					"id" => "admin",
					"order" => 1000,
					"href" => OC_Helper::linkToRoute( "settings_admin" ),
					"name" => $l->t("Admin"),
					"icon" => OC_Helper::imagePath( "settings", "admin.svg" )
				);
			}
		}

		$navigation = self::proceedNavigation($settings);
		return $navigation;
	}

	// This is private as well. It simply works, so don't ask for more details
	private static function proceedNavigation( $list ) {
		$activeapp = OC::$server->getNavigationManager()->getActiveEntry();
		foreach( $list as &$naventry ) {
			if( $naventry['id'] == $activeapp ) {
				$naventry['active'] = true;
			}
			else{
				$naventry['active'] = false;
			}
		} unset( $naventry );

		usort( $list, create_function( '$a, $b', 'if( $a["order"] == $b["order"] ) {return 0;}elseif( $a["order"] < $b["order"] ) {return -1;}else{return 1;}' ));

		return $list;
	}

	/**
	 * Get the path where to install apps
	 * @return string
	 */
	public static function getInstallPath() {
		if(OC_Config::getValue('appstoreenabled', true)==false) {
			return false;
		}

		foreach(OC::$APPSROOTS as $dir) {
			if(isset($dir['writable']) && $dir['writable']===true) {
				return $dir['path'];
			}
		}

		OC_Log::write('core', 'No application directories are marked as writable.', OC_Log::ERROR);
		return null;
	}

	/**
	* @brief Get the directory for the given app.
	* @return string|false If the app is defined in multiple directories, the first one is taken.
	*/
	public static function getAppPath($appid) {
		try {
			$info = self::getManager()->getInfo($appid);
		} catch(OutOfBoundsException $e) {
			return false;
		}
		return $info->getDirectory();
	}

	/**
	* @brief Get the path for the given app on the access
	* @return string|false If the app is defined in multiple directories, the first one is taken.
	*/
	public static function getAppWebPath($appid) {
		try {
			$info = self::getManager()->getInfo($appid);
		} catch(OutOfBoundsException $e) {
			return false;
		}
		return $info->getWebPath();
	}

	/**
<<<<<<< HEAD
	 * @brief get the last version of the app, either from appinfo/version or from appinfo/info.xml
	 * @return string version, empty if not found
=======
	 * get the last version of the app, either from appinfo/version or from appinfo/info.xml
	 * @return string
>>>>>>> 7f7d674c
	 */
	public static function getAppVersion($appid) {
		try {
			$info = self::getManager()->getInfo($appid);
		} catch(OutOfBoundsException $e) {
			return '';
		}
		return $info->getVersion();
	}

	/**
	 * @brief Read all app metadata from the info.xml file
	 * @param string $appid id of the app
	 * @return array
	 * @note all data is read from info.xml, not just pre-defined fields
	*/
	public static function getAppInfo($appid) {
		return self::getManager()->getInfo($appid)->getData();
	}

	/**
	 * @brief Returns the navigation
	 * @return string
	 *
	 * This function returns an array containing all entries added. The
	 * entries are sorted by the key 'order' ascending. Additional to the keys
	 * given for each app the following keys exist:
	 *   - active: boolean, signals if the user is on this navigation entry
	 */
	public static function getNavigation() {
		$entries = OC::$server->getNavigationManager()->getAll();
		$navigation = self::proceedNavigation( $entries );
		return $navigation;
	}

	/**
	 * get the id of loaded app
	 * @return string
	 */
	public static function getCurrentApp() {
		$script=substr(OC_Request::scriptName(), strlen(OC::$WEBROOT)+1);
		$topFolder=substr($script, 0, strpos($script, '/'));
		if (empty($topFolder)) {
			$path_info = OC_Request::getPathInfo();
			if ($path_info) {
				$topFolder=substr($path_info, 1, strpos($path_info, '/', 1)-1);
			}
		}
		if($topFolder=='apps') {
			$length=strlen($topFolder);
			return substr($script, $length+1, strpos($script, '/', $length+1)-$length-1);
		}else{
			return $topFolder;
		}
	}


	/**
	 * get the forms for either settings, admin or personal
	 */
	public static function getForms($type) {
		$forms=array();
		switch($type) {
			case 'settings':
				$source=self::$settingsForms;
				break;
			case 'admin':
				$source=self::$adminForms;
				break;
			case 'personal':
				$source=self::$personalForms;
				break;
			default:
				return array();
		}
		foreach($source as $form) {
			$forms[]=include $form;
		}
		return $forms;
	}

	/**
	 * register a settings form to be shown
	 */
	public static function registerSettings($app, $page) {
		self::$settingsForms[]= $app.'/'.$page.'.php';
	}

	/**
	 * register an admin form to be shown
	 * @param string $app
	 * @param string $page
	 */
	public static function registerAdmin($app, $page) {
		self::$adminForms[]= $app.'/'.$page.'.php';
	}

	/**
	 * register a personal form to be shown
	 */
	public static function registerPersonal($app, $page) {
		self::$personalForms[]= $app.'/'.$page.'.php';
	}

	public static function registerLogIn($entry) {
		self::$altLogin[] = $entry;
	}

	public static function getAlternativeLogIns() {
		return self::$altLogin;
	}

	/**
	 * @brief: get a list of all apps in the apps folder
	 * @return array or app names (string IDs)
	 * @todo: change the name of this method to getInstalledApps, which is more accurate
	 */
	public static function getAllApps() {

		$apps=array();

		foreach ( OC::$APPSROOTS as $apps_dir ) {
			if(! is_readable($apps_dir['path'])) {
				OC_Log::write('core', 'unable to read app folder : ' .$apps_dir['path'], OC_Log::WARN);
				continue;
			}
			$dh = opendir( $apps_dir['path'] );

			if(is_resource($dh)) {
				while (($file = readdir($dh)) !== false) {

					if ($file[0] != '.' and is_file($apps_dir['path'].'/'.$file.'/appinfo/app.php')) {

						$apps[] = $file;

					}

				}
			}

		}

		return $apps;
	}

	/**
	 * @brief: Lists all apps, this is used in apps.php
	 * @return array
	 */
	public static function listAllApps() {
		$installedApps = OC_App::getAllApps();

		//TODO which apps do we want to blacklist and how do we integrate
		// blacklisting with the multi apps folder feature?

		$blacklist = array('files');//we dont want to show configuration for these
		$appList = array();

		foreach ( $installedApps as $app ) {
			if ( array_search( $app, $blacklist ) === false ) {

				$info=OC_App::getAppInfo($app);

				if (!isset($info['name'])) {
					OC_Log::write('core', 'App id "'.$app.'" has no name in appinfo', OC_Log::ERROR);
					continue;
				}

				if ( OC_Appconfig::getValue( $app, 'enabled', 'no') == 'yes' ) {
					$active = true;
				} else {
					$active = false;
				}

				$info['active'] = $active;

				if(isset($info['shipped']) and ($info['shipped']=='true')) {
					$info['internal']=true;
					$info['internallabel']='Internal App';
					$info['internalclass']='';
					$info['update']=false;
				} else {
					$info['internal']=false;
					$info['internallabel']='3rd Party';
					$info['internalclass']='externalapp';
					$info['update']=OC_Installer::isUpdateAvailable($app);
				}

				$info['preview'] = OC_Helper::imagePath('settings', 'trans.png');
				$info['version'] = OC_App::getAppVersion($app);
				$appList[] = $info;
			}
		}
		$remoteApps = OC_App::getAppstoreApps();
		if ( $remoteApps ) {
			// Remove duplicates
			foreach ( $appList as $app ) {
				foreach ( $remoteApps AS $key => $remote ) {
					if (
						$app['name'] == $remote['name']
						// To set duplicate detection to use OCS ID instead of string name,
						// enable this code, remove the line of code above,
						// and add <ocs_id>[ID]</ocs_id> to info.xml of each 3rd party app:
						// OR $app['ocs_id'] == $remote['ocs_id']
						) {
						unset( $remoteApps[$key]);
					}
				}
			}
			$combinedApps = array_merge( $appList, $remoteApps );
		} else {
			$combinedApps = $appList;
		}
		// bring the apps into the right order with a custom sort funtion
		usort( $combinedApps, '\OC_App::customSort' );

		return $combinedApps;
	}

	/**
	 * @brief: Internal custom sort funtion to bring the app into the right order. Should only be called by listAllApps
	 * @return array
	 */
	private static function customSort($a, $b) {

		// prio 1: active
		if ($a['active'] != $b['active']) {
			return $b['active'] - $a['active'];
		}

		// prio 2: shipped
		$ashipped = (array_key_exists('shipped', $a) && $a['shipped'] === 'true') ? 1 : 0;
		$bshipped = (array_key_exists('shipped', $b) && $b['shipped'] === 'true') ? 1 : 0;
		if ($ashipped !== $bshipped) {
			return ($bshipped - $ashipped);
		}

		// prio 3: recommended
		if ($a['internalclass'] != $b['internalclass']) {
			$atemp = ($a['internalclass'] == 'recommendedapp' ? 1 : 0);
			$btemp = ($b['internalclass'] == 'recommendedapp' ? 1 : 0);
			return ($btemp - $atemp);
		}

		// prio 4: alphabetical
		return strcasecmp($a['name'], $b['name']);

	}

	/**
	 * @brief: get a list of all apps on apps.owncloud.com
	 * @return array, multi-dimensional array of apps.
	 *     Keys: id, name, type, typename, personid, license, detailpage, preview, changed, description
	 */
	public static function getAppstoreApps( $filter = 'approved' ) {
		$categoryNames = OC_OCSClient::getCategories();
		if ( is_array( $categoryNames ) ) {
			// Check that categories of apps were retrieved correctly
			if ( ! $categories = array_keys( $categoryNames ) ) {
				return false;
			}

			$page = 0;
			$remoteApps = OC_OCSClient::getApplications( $categories, $page, $filter );
			$app1 = array();
			$i = 0;
			foreach ( $remoteApps as $app ) {
				$app1[$i] = $app;
				$app1[$i]['author'] = $app['personid'];
				$app1[$i]['ocs_id'] = $app['id'];
				$app1[$i]['internal'] = $app1[$i]['active'] = 0;
				$app1[$i]['update'] = false;
				if($app['label']=='recommended') {
					$app1[$i]['internallabel'] = 'Recommended';
					$app1[$i]['internalclass'] = 'recommendedapp';
				}else{
					$app1[$i]['internallabel'] = '3rd Party';
					$app1[$i]['internalclass'] = 'externalapp';
				}


				// rating img
				if($app['score']>=0     and $app['score']<5)	$img=OC_Helper::imagePath( "core", "rating/s1.png" );
				elseif($app['score']>=5 and $app['score']<15)	$img=OC_Helper::imagePath( "core", "rating/s2.png" );
				elseif($app['score']>=15 and $app['score']<25)	$img=OC_Helper::imagePath( "core", "rating/s3.png" );
				elseif($app['score']>=25 and $app['score']<35)	$img=OC_Helper::imagePath( "core", "rating/s4.png" );
				elseif($app['score']>=35 and $app['score']<45)	$img=OC_Helper::imagePath( "core", "rating/s5.png" );
				elseif($app['score']>=45 and $app['score']<55)	$img=OC_Helper::imagePath( "core", "rating/s6.png" );
				elseif($app['score']>=55 and $app['score']<65)	$img=OC_Helper::imagePath( "core", "rating/s7.png" );
				elseif($app['score']>=65 and $app['score']<75)	$img=OC_Helper::imagePath( "core", "rating/s8.png" );
				elseif($app['score']>=75 and $app['score']<85)	$img=OC_Helper::imagePath( "core", "rating/s9.png" );
				elseif($app['score']>=85 and $app['score']<95)	$img=OC_Helper::imagePath( "core", "rating/s10.png" );
				elseif($app['score']>=95 and $app['score']<100)	$img=OC_Helper::imagePath( "core", "rating/s11.png" );

				$app1[$i]['score'] = '<img src="'.$img.'"> Score: '.$app['score'].'%';
				$i++;
			}
		}

		if ( empty( $app1 ) ) {
			return false;
		} else {
			return $app1;
		}
	}

	/**
<<<<<<< HEAD
	 * perform the app upgrade
=======
	 * check if the app needs updating and update when needed
	 * @param string $app
>>>>>>> 7f7d674c
	 */
	public static function doUpgrade($app, $appName, $installedVersion, $currentVersion) {
		OC_Log::write($app, 'starting app upgrade from '.$installedVersion.' to '.$currentVersion, OC_Log::DEBUG);
		try {
			OC_App::updateApp($app);
			OC_Hook::emit('update', 'success', 'Updated '.$appName.' app');
		}
		catch (Exception $e) {
			OC_Hook::emit('update', 'failure', 'Failed to update '.$appName.' app: '.$e->getMessage());
			$l = OC_L10N::get('lib');
			throw new RuntimeException($l->t('Failed to upgrade "%s".', array($app)), 0, $e);
		}
		OC_Appconfig::setValue($app, 'installed_version', $currentVersion);
	}
	/**
	 * check if the current enabled apps are compatible with the current
	 * ownCloud version. disable them if not.
	 * This is important if you upgrade ownCloud and have non ported 3rd
	 * party apps installed.
	 */
	public static function checkAppsRequirements($apps = array()) {
		if (empty($apps)) {
			$apps = OC_App::getEnabledApps();
		}
		$version = OC_Util::getVersion();
		foreach($apps as $app) {
			// check if the app is compatible with this version of ownCloud
			$info = OC_App::getAppInfo($app);
			if(!isset($info['require']) or !self::isAppVersionCompatible($version, $info['require'])) {
				OC_Log::write('core',
					'App "'.$info['name'].'" ('.$app.') can\'t be used because it is'
					.' not compatible with this version of ownCloud',
					OC_Log::ERROR);
				OC_App::disable( $app );
				OC_Hook::emit('update', 'success', 'Disabled '.$info['name'].' app because it is not compatible');
			}
		}
	}


	/**
	 * Compares the app version with the owncloud version to see if the app
	 * requires a newer version than the currently active one
	 * @param array $owncloudVersions array with 3 entries: major minor bugfix
	 * @param string $appRequired the required version from the xml
	 * major.minor.bugfix
	 * @return boolean true if compatible, otherwise false
	 */
	public static function isAppVersionCompatible($owncloudVersions, $appRequired){
		$appVersions = explode('.', $appRequired);

		for($i=0; $i<count($appVersions); $i++){
			$appVersion = (int) $appVersions[$i];

			if(isset($owncloudVersions[$i])){
				$owncloudVersion = $owncloudVersions[$i];
			} else {
				$owncloudVersion = 0;
			}

			if($owncloudVersion < $appVersion){
				return false;
			} elseif ($owncloudVersion > $appVersion) {
				return true;
			}
		}

		return true;
	}


	/**
	 * get the installed version of all apps
	 */
	public static function getAppVersions() {
		return self::getManager()->getInstalledVersions();
	}

	/**
	 * update the database for the app and call the update script
	 * @param string $appid
	 */
	public static function updateApp($appid) {
		if(file_exists(self::getAppPath($appid).'/appinfo/preupdate.php')) {
			self::loadApp($appid);
			include self::getAppPath($appid).'/appinfo/preupdate.php';
		}
		if(file_exists(self::getAppPath($appid).'/appinfo/database.xml')) {
			OC_DB::updateDbFromStructure(self::getAppPath($appid).'/appinfo/database.xml');
		}
		if(!self::isEnabled($appid)) {
			return;
		}
		if(file_exists(self::getAppPath($appid).'/appinfo/update.php')) {
			self::loadApp($appid);
			include self::getAppPath($appid).'/appinfo/update.php';
		}

		//set remote/public handlers
		$appData=self::getAppInfo($appid);
		foreach($appData['remote'] as $name=>$path) {
			OCP\CONFIG::setAppValue('core', 'remote_'.$name, $appid.'/'.$path);
		}
		foreach($appData['public'] as $name=>$path) {
			OCP\CONFIG::setAppValue('core', 'public_'.$name, $appid.'/'.$path);
		}

		self::setAppTypes($appid);
	}

	/**
	 * @param string $appid
	 * @return \OC\Files\View
	 */
	public static function getStorage($appid) {
		if(OC_App::isEnabled($appid)) {//sanity check
			if(OC_User::isLoggedIn()) {
				$view = new \OC\Files\View('/'.OC_User::getUser());
				if(!$view->file_exists($appid)) {
					$view->mkdir($appid);
				}
				return new \OC\Files\View('/'.OC_User::getUser().'/'.$appid);
			}else{
				OC_Log::write('core', 'Can\'t get app storage, app '.$appid.', user not logged in', OC_Log::ERROR);
				return false;
			}
		}else{
			OC_Log::write('core', 'Can\'t get app storage, app '.$appid.' not enabled', OC_Log::ERROR);
			return false;
		}
	}
}<|MERGE_RESOLUTION|>--- conflicted
+++ resolved
@@ -410,13 +410,8 @@
 	}
 
 	/**
-<<<<<<< HEAD
 	 * @brief get the last version of the app, either from appinfo/version or from appinfo/info.xml
 	 * @return string version, empty if not found
-=======
-	 * get the last version of the app, either from appinfo/version or from appinfo/info.xml
-	 * @return string
->>>>>>> 7f7d674c
 	 */
 	public static function getAppVersion($appid) {
 		try {
@@ -724,12 +719,11 @@
 	}
 
 	/**
-<<<<<<< HEAD
 	 * perform the app upgrade
-=======
-	 * check if the app needs updating and update when needed
 	 * @param string $app
->>>>>>> 7f7d674c
+	 * @param string $appName
+	 * @param string $installedVersion
+	 * @param string $currentVersion
 	 */
 	public static function doUpgrade($app, $appName, $installedVersion, $currentVersion) {
 		OC_Log::write($app, 'starting app upgrade from '.$installedVersion.' to '.$currentVersion, OC_Log::DEBUG);
@@ -744,6 +738,7 @@
 		}
 		OC_Appconfig::setValue($app, 'installed_version', $currentVersion);
 	}
+
 	/**
 	 * check if the current enabled apps are compatible with the current
 	 * ownCloud version. disable them if not.
