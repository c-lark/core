--- conflicted
+++ resolved
@@ -139,44 +139,11 @@
 	/**
 	 * get all enabled apps
 	 */
-<<<<<<< HEAD
-	public static function getEnabledApps() {
-		if(!OC_Config::getValue('installed', false)) {
-			return array();
-		}
-		return self::getManager()->getEnabledApps();
-=======
-	private static $enabledAppsCache = array();
 	public static function getEnabledApps($forceRefresh = false) {
 		if(!OC_Config::getValue('installed', false)) {
 			return array();
 		}
-		if(!$forceRefresh && !empty(self::$enabledAppsCache)) {
-			return self::$enabledAppsCache;
-		}
-		$apps=array('files');
-		$sql = 'SELECT `appid` FROM `*PREFIX*appconfig`'
-			. ' WHERE `configkey` = \'enabled\' AND `configvalue`=\'yes\''
-			. ' ORDER BY `appid`';
-		if (OC_Config::getValue( 'dbtype', 'sqlite' ) === 'oci') {
-			//FIXME oracle hack: need to explicitly cast CLOB to CHAR for comparison
-			$sql = 'SELECT `appid` FROM `*PREFIX*appconfig`'
-			. ' WHERE `configkey` = \'enabled\' AND to_char(`configvalue`)=\'yes\''
-			. ' ORDER BY `appid`';
-		}
-		$query = OC_DB::prepare( $sql );
-		$result=$query->execute();
-		if( \OC_DB::isError($result)) {
-			throw new DatabaseException($result->getMessage(), $query);
-		}
-		while($row=$result->fetchRow()) {
-			if(array_search($row['appid'], $apps)===false) {
-				$apps[]=$row['appid'];
-			}
-		}
-		self::$enabledAppsCache = $apps;
-		return $apps;
->>>>>>> 271088a7
+		return self::getManager()->getEnabledApps($forceRefresh);
 	}
 
 	/**
