<?php

namespace OC;

use OC\AppFramework\Http\Request;
use OC\AppFramework\Utility\SimpleContainer;
use OC\Cache\UserCache;
use OC\DB\ConnectionWrapper;
use OC\Files\Node\Root;
use OC\Files\View;
use OCP\IServerContainer;

/**
 * Class Server
 * @package OC
 *
 * TODO: hookup all manager classes
 */
class Server extends SimpleContainer implements IServerContainer {

	function __construct() {
		$this->registerService('ContactsManager', function($c) {
			return new ContactsManager();
		});
		$this->registerService('Request', function($c) {
			if (isset($c['urlParams'])) {
				$urlParams = $c['urlParams'];
			} else {
				$urlParams = array();
			}

			if (\OC::$session->exists('requesttoken')) {
				$requesttoken = \OC::$session->get('requesttoken');
			} else {
				$requesttoken = false;
			}

			return new Request(
				array(
					'get' => $_GET,
					'post' => $_POST,
					'files' => $_FILES,
					'server' => $_SERVER,
					'env' => $_ENV,
					'cookies' => $_COOKIE,
					'method' => (isset($_SERVER) && isset($_SERVER['REQUEST_METHOD']))
						? $_SERVER['REQUEST_METHOD']
						: null,
					'urlParams' => $urlParams,
					'requesttoken' => $requesttoken,
				)
			);
		});
		$this->registerService('PreviewManager', function($c) {
			return new PreviewManager();
		});
		$this->registerService('TagManager', function($c) {
			$user = \OC_User::getUser();
			return new TagManager($user);
		});
		$this->registerService('RootFolder', function($c) {
			// TODO: get user and user manager from container as well
			$user = \OC_User::getUser();
			/** @var $c SimpleContainer */
			$userManager = $c->query('UserManager');
			$user = $userManager->get($user);
			$manager = \OC\Files\Filesystem::getMountManager();
			$view = new View();
			return new Root($manager, $view, $user);
		});
		$this->registerService('UserManager', function($c) {
			return new \OC\User\Manager();
		});
		$this->registerService('UserSession', function($c) {
			/** @var $c SimpleContainer */
			$manager = $c->query('UserManager');
			$userSession = new \OC\User\Session($manager, \OC::$session);
			$userSession->listen('\OC\User', 'preCreateUser', function ($uid, $password) {
				\OC_Hook::emit('OC_User', 'pre_createUser', array('run' => true, 'uid' => $uid, 'password' => $password));
			});
			$userSession->listen('\OC\User', 'postCreateUser', function ($user, $password) {
				/** @var $user \OC\User\User */
				\OC_Hook::emit('OC_User', 'post_createUser', array('uid' => $user->getUID(), 'password' => $password));
			});
			$userSession->listen('\OC\User', 'preDelete', function ($user) {
				/** @var $user \OC\User\User */
				\OC_Hook::emit('OC_User', 'pre_deleteUser', array('run' => true, 'uid' => $user->getUID()));
			});
			$userSession->listen('\OC\User', 'postDelete', function ($user) {
				/** @var $user \OC\User\User */
				\OC_Hook::emit('OC_User', 'post_deleteUser', array('uid' => $user->getUID()));
			});
			$userSession->listen('\OC\User', 'preSetPassword', function ($user, $password, $recoveryPassword) {
				/** @var $user \OC\User\User */
				\OC_Hook::emit('OC_User', 'pre_setPassword', array('run' => true, 'uid' => $user->getUID(), 'password' => $password, 'recoveryPassword' => $recoveryPassword));
			});
			$userSession->listen('\OC\User', 'postSetPassword', function ($user, $password, $recoveryPassword) {
				/** @var $user \OC\User\User */
				\OC_Hook::emit('OC_User', 'post_setPassword', array('run' => true, 'uid' => $user->getUID(), 'password' => $password, 'recoveryPassword' => $recoveryPassword));
			});
			$userSession->listen('\OC\User', 'preLogin', function ($uid, $password) {
				\OC_Hook::emit('OC_User', 'pre_login', array('run' => true, 'uid' => $uid, 'password' => $password));
			});
			$userSession->listen('\OC\User', 'postLogin', function ($user, $password) {
				/** @var $user \OC\User\User */
				\OC_Hook::emit('OC_User', 'post_login', array('run' => true, 'uid' => $user->getUID(), 'password' => $password));
			});
			$userSession->listen('\OC\User', 'logout', function () {
				\OC_Hook::emit('OC_User', 'logout', array());
			});
			return $userSession;
		});
		$this->registerService('NavigationManager', function($c) {
			return new \OC\NavigationManager();
		});
		$this->registerService('AllConfig', function($c) {
			return new \OC\AllConfig();
		});
		$this->registerService('L10NFactory', function($c) {
			return new \OC\L10N\Factory();
		});
		$this->registerService('URLGenerator', function($c) {
			return new \OC\URLGenerator();
		});
		$this->registerService('AppHelper', function($c) {
			return new \OC\AppHelper();
		});
		$this->registerService('UserCache', function($c) {
			return new UserCache();
		});
<<<<<<< HEAD
		$this->registerService('AppManager', function($c) {
			return new \OC\App\Manager(\OC::$APPSROOTS);
		});
		$this->registerService('AppLoader', function($c) {
			$loader = new \OC\App\Loader($c->query('AppManager'));
			$loader->listen('OC\\AppLoader', 'doUpgrade', function($app, $appName, $installedVersion, $currentVersion) {
				\OC_App::doUpgrade($app, $appName, $installedVersion, $currentVersion);
			});
			return $loader;

=======
		$this->registerService('ActivityManager', function($c) {
			return new ActivityManager();
>>>>>>> 841c6220
		});
	}

	/**
	 * @return \OCP\Contacts\IManager
	 */
	function getContactsManager() {
		return $this->query('ContactsManager');
	}

	/**
	 * The current request object holding all information about the request
	 * currently being processed is returned from this method.
	 * In case the current execution was not initiated by a web request null is returned
	 *
	 * @return \OCP\IRequest|null
	 */
	function getRequest() {
		return $this->query('Request');
	}

	/**
	 * Returns the preview manager which can create preview images for a given file
	 *
	 * @return \OCP\IPreview
	 */
	function getPreviewManager() {
		return $this->query('PreviewManager');
	}

	/**
	 * Returns the tag manager which can get and set tags for different object types
	 *
	 * @see \OCP\ITagManager::load()
	 * @return \OCP\ITagManager
	 */
	function getTagManager() {
		return $this->query('TagManager');
	}

	/**
	 * Returns the root folder of ownCloud's data directory
	 *
	 * @return \OCP\Files\Folder
	 */
	function getRootFolder() {
		return $this->query('RootFolder');
	}

	/**
	 * Returns a view to ownCloud's files folder
	 *
	 * @return \OCP\Files\Folder
	 */
	function getUserFolder() {

		$dir = '/files';
		$root = $this->getRootFolder();
		$folder = null;
		if(!$root->nodeExists($dir)) {
			$folder = $root->newFolder($dir);
		} else {
			$folder = $root->get($dir);
		}
		return $folder;
	}

	/**
	 * Returns an app-specific view in ownClouds data directory
	 *
	 * @return \OCP\Files\Folder
	 */
	function getAppFolder() {

		$dir = '/' . \OC_App::getCurrentApp();
		$root = $this->getRootFolder();
		$folder = null;
		if(!$root->nodeExists($dir)) {
			$folder = $root->newFolder($dir);
		} else {
			$folder = $root->get($dir);
		}
		return $folder;
	}

	/**
	 * @return \OC\User\Manager
	 */
	function getUserManager() {
		return $this->query('UserManager');
	}

	/**
	 * @return \OC\User\Session
	 */
	function getUserSession() {
		return $this->query('UserSession');
	}

	/**
	 * @return \OC\NavigationManager
	 */
	function getNavigationManager() {
		return $this->query('NavigationManager');
	}

	/**
	 * @return \OC\Config
	 */
	function getConfig() {
		return $this->query('AllConfig');
	}

	/**
	 * get an L10N instance
	 * @param $app string appid
	 * @return \OC_L10N
	 */
	function getL10N($app) {
		return $this->query('L10NFactory')->get($app);
	}

	/**
	 * @return \OC\URLGenerator
	 */
	function getURLGenerator() {
		return $this->query('URLGenerator');
	}

	/**
	 * @return \OC\Helper
	 */
	function getHelper() {
		return $this->query('AppHelper');
	}

	/**
	 * Returns an ICache instance
	 *
	 * @return \OCP\ICache
	 */
	function getCache() {
		return $this->query('UserCache');
	}

	/**
	 * Returns the current session
	 *
	 * @return \OCP\ISession
	 */
	function getSession() {
		return \OC::$session;
	}

	/**
	 * Returns the app manager
	 *
	 * @return \OCP\App\IManager
	 */
	function getAppManager() {
		return $this->query('AppManager');
	}

	/**
	 * Returns the app loader
	 *
	 * @return \OCP\App\ILoader
	 */
	function getAppLoader() {
		return $this->query('AppLoader');
	}

	/**
	 * Returns the current session
	 *
	 * @return \OCP\IDBConnection
	 */
	function getDatabaseConnection() {
		return new ConnectionWrapper(\OC_DB::getConnection());
	}

	/**
	 * Returns the activity manager
	 *
	 * @return \OCP\Activity\IManager
	 */
	function getActivityManager() {
		return $this->query('ActivityManager');
	}
}<|MERGE_RESOLUTION|>--- conflicted
+++ resolved
@@ -128,7 +128,9 @@
 		$this->registerService('UserCache', function($c) {
 			return new UserCache();
 		});
-<<<<<<< HEAD
+		$this->registerService('ActivityManager', function($c) {
+			return new ActivityManager();
+		});
 		$this->registerService('AppManager', function($c) {
 			return new \OC\App\Manager(\OC::$APPSROOTS);
 		});
@@ -138,11 +140,6 @@
 				\OC_App::doUpgrade($app, $appName, $installedVersion, $currentVersion);
 			});
 			return $loader;
-
-=======
-		$this->registerService('ActivityManager', function($c) {
-			return new ActivityManager();
->>>>>>> 841c6220
 		});
 	}
 
