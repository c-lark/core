--- conflicted
+++ resolved
@@ -2,9 +2,6 @@
 "Application name not provided." => "Applikasjonsnavn ikke angitt.",
 "No category to add?" => "Ingen kategorier å legge til?",
 "This category already exists: " => "Denne kategorien finnes allerede:",
-<<<<<<< HEAD
-"Owncloud password reset" => "OwnCloud passordtilbakestilling",
-=======
 "Settings" => "Innstillinger",
 "January" => "Januar",
 "February" => "Februar",
@@ -24,7 +21,6 @@
 "Ok" => "Ok",
 "No categories selected for deletion." => "Ingen kategorier merket for sletting.",
 "Error" => "Feil",
->>>>>>> 46d6fd15
 "ownCloud password reset" => "Tilbakestill ownCloud passord",
 "Use the following link to reset your password: {link}" => "Bruk følgende lenke for å tilbakestille passordet ditt: {link}",
 "You will receive a link to reset your password via Email." => "Du burde motta detaljer om å tilbakestille passordet ditt via epost.",
