--- conflicted
+++ resolved
@@ -9,32 +9,16 @@
 msgstr ""
 "Project-Id-Version: ownCloud\n"
 "Report-Msgid-Bugs-To: http://bugs.owncloud.org/\n"
-<<<<<<< HEAD
-"POT-Creation-Date: 2012-06-06 00:12+0200\n"
-"PO-Revision-Date: 2012-06-05 22:14+0000\n"
-"Last-Translator: icewind <icewind1991@gmail.com>\n"
-"Language-Team: Chinese (Taiwan) (http://www.transifex.net/projects/p/owncloud/language/zh_TW/)\n"
-=======
 "POT-Creation-Date: 2012-08-11 02:02+0200\n"
 "PO-Revision-Date: 2012-08-11 00:02+0000\n"
 "Last-Translator: owncloud_robot <thomas.mueller@tmit.eu>\n"
 "Language-Team: Chinese (Taiwan) (http://www.transifex.com/projects/p/owncloud/language/zh_TW/)\n"
->>>>>>> 46d6fd15
 "MIME-Version: 1.0\n"
 "Content-Type: text/plain; charset=UTF-8\n"
 "Content-Transfer-Encoding: 8bit\n"
 "Language: zh_TW\n"
 "Plural-Forms: nplurals=1; plural=0\n"
 
-<<<<<<< HEAD
-#: ajax/categories/rescan.php:28
-msgid "No calendars found."
-msgstr "沒有找到行事曆"
-
-#: ajax/categories/rescan.php:36
-msgid "No events found."
-msgstr "沒有找到活動"
-=======
 #: ajax/cache/status.php:19
 msgid "Not all calendars are completely cached"
 msgstr ""
@@ -42,7 +26,6 @@
 #: ajax/cache/status.php:21
 msgid "Everything seems to be completely cached"
 msgstr ""
->>>>>>> 46d6fd15
 
 #: ajax/categories/rescan.php:29
 msgid "No calendars found."
@@ -86,39 +69,6 @@
 msgid "Invalid request"
 msgstr "無效請求"
 
-<<<<<<< HEAD
-#: appinfo/app.php:19 templates/calendar.php:15
-#: templates/part.eventform.php:33 templates/part.showevent.php:31
-#: templates/settings.php:12
-msgid "Calendar"
-msgstr "日曆"
-
-#: js/calendar.js:93
-msgid "Deletion failed"
-msgstr ""
-
-#: js/calendar.js:828
-msgid "ddd"
-msgstr ""
-
-#: js/calendar.js:829
-msgid "ddd M/d"
-msgstr ""
-
-#: js/calendar.js:830
-msgid "dddd M/d"
-msgstr ""
-
-#: js/calendar.js:833
-msgid "MMMM yyyy"
-msgstr ""
-
-#: js/calendar.js:835
-msgid "MMM d[ yyyy]{ '&#8212;'[ MMM] d yyyy}"
-msgstr "MMM d[ yyyy]{ '&#8212;'[ MMM] d yyyy}"
-
-#: js/calendar.js:837
-=======
 #: appinfo/app.php:35 templates/calendar.php:15
 #: templates/part.eventform.php:33 templates/part.showevent.php:33
 msgid "Calendar"
@@ -145,7 +95,6 @@
 msgstr "MMM d[ yyyy]{ '&#8212;'[ MMM] d yyyy}"
 
 #: js/calendar.js:841
->>>>>>> 46d6fd15
 msgid "dddd, MMM d, yyyy"
 msgstr ""
 
@@ -209,15 +158,9 @@
 msgid "Work"
 msgstr "工作"
 
-<<<<<<< HEAD
-#: lib/app.php:380
-msgid "unnamed"
-msgstr "無名稱的"
-=======
 #: lib/app.php:351 lib/app.php:361
 msgid "by"
 msgstr ""
->>>>>>> 46d6fd15
 
 #: lib/app.php:359 lib/app.php:399
 msgid "unnamed"
@@ -403,8 +346,6 @@
 #: lib/search.php:43
 msgid "Cal."
 msgstr "行事曆"
-<<<<<<< HEAD
-=======
 
 #: templates/calendar.php:6
 msgid "Sun."
@@ -481,7 +422,6 @@
 #: templates/calendar.php:8
 msgid "Dec."
 msgstr ""
->>>>>>> 46d6fd15
 
 #: templates/calendar.php:11
 msgid "All day"
@@ -781,13 +721,6 @@
 #: templates/part.showevent.php:23
 msgid "No categories selected"
 msgstr "沒有選擇分類"
-<<<<<<< HEAD
-
-#: templates/part.showevent.php:25
-msgid "Select category"
-msgstr "選擇分類"
-=======
->>>>>>> 46d6fd15
 
 #: templates/part.showevent.php:37
 msgid "of"
@@ -796,13 +729,10 @@
 #: templates/part.showevent.php:59 templates/part.showevent.php:67
 msgid "at"
 msgstr "於"
-<<<<<<< HEAD
-=======
 
 #: templates/settings.php:10
 msgid "General"
 msgstr ""
->>>>>>> 46d6fd15
 
 #: templates/settings.php:15
 msgid "Timezone"
@@ -824,15 +754,9 @@
 msgid "12h"
 msgstr "12小時制"
 
-<<<<<<< HEAD
-#: templates/settings.php:40
-msgid "First day of the week"
-msgstr "每週的第一天"
-=======
 #: templates/settings.php:64
 msgid "Start week on"
 msgstr ""
->>>>>>> 46d6fd15
 
 #: templates/settings.php:76
 msgid "Cache"
