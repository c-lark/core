# SOME DESCRIPTIVE TITLE.
# Copyright (C) YEAR THE PACKAGE'S COPYRIGHT HOLDER
# This file is distributed under the same license as the PACKAGE package.
# 
# Translators:
#   <davidlopez.david@gmail.com>, 2012.
# Javier Llorente <javier@opensuse.org>, 2012.
#   <juanma@kde.org.ar>, 2011, 2012.
# oSiNaReF  <>, 2012.
#   <rodrigo.calvo@gmail.com>, 2012.
#   <sergioballesterossolanas@gmail.com>, 2011, 2012.
msgid ""
msgstr ""
"Project-Id-Version: ownCloud\n"
"Report-Msgid-Bugs-To: http://bugs.owncloud.org/\n"
<<<<<<< HEAD
"POT-Creation-Date: 2012-06-06 00:12+0200\n"
"PO-Revision-Date: 2012-06-05 22:14+0000\n"
"Last-Translator: icewind <icewind1991@gmail.com>\n"
"Language-Team: Spanish (Castilian) (http://www.transifex.net/projects/p/owncloud/language/es/)\n"
=======
"POT-Creation-Date: 2012-08-24 02:02+0200\n"
"PO-Revision-Date: 2012-08-24 00:02+0000\n"
"Last-Translator: I Robot <thomas.mueller@tmit.eu>\n"
"Language-Team: Spanish (http://www.transifex.com/projects/p/owncloud/language/es/)\n"
>>>>>>> 46d6fd15
"MIME-Version: 1.0\n"
"Content-Type: text/plain; charset=UTF-8\n"
"Content-Transfer-Encoding: 8bit\n"
"Language: es\n"
"Plural-Forms: nplurals=2; plural=(n != 1)\n"

#: ajax/addressbook/activate.php:24 ajax/addressbook/update.php:32
msgid "Error (de)activating addressbook."
msgstr "Error al (des)activar libreta de direcciones."

#: ajax/addressbook/delete.php:31 ajax/addressbook/update.php:20
#: ajax/contact/addproperty.php:42 ajax/contact/delete.php:32
#: ajax/contact/saveproperty.php:39
msgid "id is not set."
msgstr "no se ha puesto ninguna ID."

#: ajax/addressbook/update.php:24
msgid "Cannot update addressbook with an empty name."
msgstr "No se puede actualizar una libreta de direcciones sin nombre."

#: ajax/addressbook/update.php:28
msgid "Error updating addressbook."
msgstr "Error al actualizar la libreta de direcciones."

#: ajax/categories/categoriesfor.php:17
msgid "No ID provided"
msgstr "No se ha proporcionado una ID"

#: ajax/categories/categoriesfor.php:34
msgid "Error setting checksum."
msgstr "Error al establecer la suma de verificación."

#: ajax/categories/delete.php:19
msgid "No categories selected for deletion."
msgstr "No se seleccionaron categorías para borrar."

#: ajax/categories/delete.php:26
msgid "No address books found."
msgstr "No se encontraron libretas de direcciones."

#: ajax/categories/delete.php:34
msgid "No contacts found."
msgstr "No se encontraron contactos."

#: ajax/contact/add.php:47
msgid "There was an error adding the contact."
msgstr "Se ha producido un error al añadir el contacto."

#: ajax/contact/addproperty.php:39 ajax/contact/saveproperty.php:36
msgid "element name is not set."
msgstr "no se ha puesto ningún nombre de elemento."

#: ajax/contact/addproperty.php:46
msgid "Could not parse contact: "
msgstr ""

#: ajax/contact/addproperty.php:56
msgid "Cannot add empty property."
msgstr "No se puede añadir una propiedad vacía."

#: ajax/contact/addproperty.php:67
msgid "At least one of the address fields has to be filled out."
msgstr "Al menos uno de los campos de direcciones se tiene que rellenar."

#: ajax/contact/addproperty.php:76
msgid "Trying to add duplicate property: "
msgstr "Intentando añadir una propiedad duplicada: "

#: ajax/contact/addproperty.php:115 ajax/contact/saveproperty.php:93
msgid "Missing IM parameter."
msgstr "Falta un parámetro del MI."

#: ajax/contact/addproperty.php:119 ajax/contact/saveproperty.php:97
msgid "Unknown IM: "
msgstr "MI desconocido:"

#: ajax/contact/deleteproperty.php:37
msgid "Information about vCard is incorrect. Please reload the page."
msgstr "La información sobre el vCard es incorrecta. Por favor vuelve a cargar la página."

#: ajax/contact/details.php:31
msgid "Missing ID"
msgstr "Falta la ID"

#: ajax/contact/details.php:36
msgid "Error parsing VCard for ID: \""
msgstr "Error al analizar el VCard para la ID: \""

#: ajax/contact/saveproperty.php:42
msgid "checksum is not set."
msgstr "no se ha puesto ninguna suma de comprobación."

#: ajax/contact/saveproperty.php:62
msgid "Information about vCard is incorrect. Please reload the page: "
msgstr "La información sobre la vCard es incorrecta. Por favor, recarga la página:"

#: ajax/contact/saveproperty.php:69
msgid "Something went FUBAR. "
msgstr "Plof. Algo ha fallado."

<<<<<<< HEAD
#: ajax/currentphoto.php:34 ajax/oc_photo.php:37 ajax/uploadphoto.php:41
=======
#: ajax/currentphoto.php:30 ajax/oc_photo.php:28 ajax/uploadphoto.php:36
>>>>>>> 46d6fd15
#: ajax/uploadphoto.php:68
msgid "No contact ID was submitted."
msgstr "No se ha mandado ninguna ID de contacto."

<<<<<<< HEAD
#: ajax/currentphoto.php:40
msgid "Error reading contact photo."
msgstr "Error leyendo fotografía del contacto."

#: ajax/currentphoto.php:52
msgid "Error saving temporary file."
msgstr "Error al guardar archivo temporal."

#: ajax/currentphoto.php:55
=======
#: ajax/currentphoto.php:36
msgid "Error reading contact photo."
msgstr "Error leyendo fotografía del contacto."

#: ajax/currentphoto.php:48
msgid "Error saving temporary file."
msgstr "Error al guardar archivo temporal."

#: ajax/currentphoto.php:51
>>>>>>> 46d6fd15
msgid "The loading photo is not valid."
msgstr "La foto que se estaba cargando no es válida."

#: ajax/editname.php:31
msgid "Contact ID is missing."
msgstr "Falta la ID del contacto."

<<<<<<< HEAD
#: ajax/loadphoto.php:44
msgid "Missing contact id."
msgstr "Falta la id del contacto."

#: ajax/oc_photo.php:41
msgid "No photo path was submitted."
msgstr "No se ha introducido la ruta de la foto."

#: ajax/oc_photo.php:48
msgid "File doesn't exist:"
msgstr "Archivo inexistente:"

#: ajax/oc_photo.php:54 ajax/oc_photo.php:57
msgid "Error loading image."
msgstr "Error cargando imagen."

#: ajax/savecrop.php:68
msgid "Error getting contact object."
msgstr ""

#: ajax/savecrop.php:75
msgid "Error getting PHOTO property."
msgstr ""

#: ajax/savecrop.php:88
msgid "Error saving contact."
msgstr ""

#: ajax/savecrop.php:98
msgid "Error resizing image"
msgstr ""

#: ajax/savecrop.php:101
msgid "Error cropping image"
msgstr ""

#: ajax/savecrop.php:104
msgid "Error creating temporary image"
msgstr ""

#: ajax/savecrop.php:107
msgid "Error finding image: "
msgstr ""

#: ajax/saveproperty.php:55
msgid "element name is not set."
msgstr "no se ha puesto ningún nombre de elemento."
=======
#: ajax/oc_photo.php:32
msgid "No photo path was submitted."
msgstr "No se ha introducido la ruta de la foto."

#: ajax/oc_photo.php:39
msgid "File doesn't exist:"
msgstr "Archivo inexistente:"

#: ajax/oc_photo.php:44 ajax/oc_photo.php:47
msgid "Error loading image."
msgstr "Error cargando imagen."
>>>>>>> 46d6fd15

#: ajax/savecrop.php:69
msgid "Error getting contact object."
msgstr "Fallo al coger el contacto."

#: ajax/savecrop.php:79
msgid "Error getting PHOTO property."
msgstr "Fallo al coger las propiedades de la foto ."

#: ajax/savecrop.php:98
msgid "Error saving contact."
msgstr "Fallo al salvar un contacto"

<<<<<<< HEAD
#: ajax/saveproperty.php:150
msgid "Error updating contact property."
msgstr "Error al actualizar una propiedad del contacto."
=======
#: ajax/savecrop.php:109
msgid "Error resizing image"
msgstr "Fallo al cambiar de tamaño una foto"
>>>>>>> 46d6fd15

#: ajax/savecrop.php:112
msgid "Error cropping image"
msgstr "Fallo al cortar el tamaño de la foto"

#: ajax/savecrop.php:115
msgid "Error creating temporary image"
msgstr "Fallo al crear la foto temporal"

#: ajax/savecrop.php:118
msgid "Error finding image: "
msgstr "Fallo al encontrar la imagen"

#: ajax/uploadimport.php:44 ajax/uploadimport.php:76
msgid "Error uploading contacts to storage."
msgstr "Error al subir contactos al almacenamiento."

<<<<<<< HEAD
#: ajax/uploadimport.php:59 ajax/uploadphoto.php:77
msgid "There is no error, the file uploaded with success"
msgstr "No hay ningún error, el archivo se ha subido con éxito"

#: ajax/uploadimport.php:60 ajax/uploadphoto.php:78
msgid "The uploaded file exceeds the upload_max_filesize directive in php.ini"
msgstr "El archivo subido sobrepasa la directiva upload_max_filesize de php.ini"

#: ajax/uploadimport.php:61 ajax/uploadphoto.php:79
=======
#: ajax/uploadimport.php:61 ajax/uploadphoto.php:77
msgid "There is no error, the file uploaded with success"
msgstr "No hay ningún error, el archivo se ha subido con éxito"

#: ajax/uploadimport.php:62 ajax/uploadphoto.php:78
msgid "The uploaded file exceeds the upload_max_filesize directive in php.ini"
msgstr "El archivo subido sobrepasa la directiva upload_max_filesize de php.ini"

#: ajax/uploadimport.php:63 ajax/uploadphoto.php:79
>>>>>>> 46d6fd15
msgid ""
"The uploaded file exceeds the MAX_FILE_SIZE directive that was specified in "
"the HTML form"
msgstr "El archivo subido sobrepasa la directiva MAX_FILE_SIZE especificada en el formulario HTML"

<<<<<<< HEAD
#: ajax/uploadimport.php:62 ajax/uploadphoto.php:80
msgid "The uploaded file was only partially uploaded"
msgstr "El archivo se ha subido parcialmente"

#: ajax/uploadimport.php:63 ajax/uploadphoto.php:81
msgid "No file was uploaded"
msgstr "No se ha subido ningún archivo"

#: ajax/uploadimport.php:64 ajax/uploadphoto.php:82
msgid "Missing a temporary folder"
msgstr "Falta la carpeta temporal"

#: ajax/uploadphoto.php:59 ajax/uploadphoto.php:102
msgid "Couldn't save temporary image: "
msgstr ""

#: ajax/uploadphoto.php:62 ajax/uploadphoto.php:105
msgid "Couldn't load temporary image: "
msgstr ""

#: ajax/uploadphoto.php:71
msgid "No file was uploaded. Unknown error"
msgstr ""

#: appinfo/app.php:17 templates/settings.php:3
msgid "Contacts"
msgstr "Contactos"

#: js/contacts.js:24
msgid "Sorry, this functionality has not been implemented yet"
msgstr ""

#: js/contacts.js:24
msgid "Not implemented"
msgstr ""

#: js/contacts.js:29
msgid "Couldn't get a valid address."
msgstr ""

#: js/contacts.js:29 js/contacts.js:334 js/contacts.js:341 js/contacts.js:355
#: js/contacts.js:393 js/contacts.js:399 js/contacts.js:565 js/contacts.js:605
#: js/contacts.js:631 js/contacts.js:668 js/contacts.js:747 js/contacts.js:753
#: js/contacts.js:765 js/contacts.js:799 js/contacts.js:1056
#: js/contacts.js:1064 js/contacts.js:1073 js/contacts.js:1130
#: js/contacts.js:1146 js/contacts.js:1161 js/contacts.js:1173
#: js/contacts.js:1196 js/contacts.js:1449 js/contacts.js:1457
#: js/contacts.js:1483 js/contacts.js:1494 js/contacts.js:1509
#: js/contacts.js:1526 js/contacts.js:1596 js/contacts.js:1644
#: js/contacts.js:1654 js/contacts.js:1657
msgid "Error"
msgstr ""

#: js/contacts.js:364
msgid "Are you sure you want to delete this contact?"
msgstr ""

#: js/contacts.js:364
msgid "Warning"
msgstr ""

#: js/contacts.js:605
msgid "This property has to be non-empty."
msgstr ""

#: js/contacts.js:631
msgid "Couldn't serialize elements."
msgstr ""

#: js/contacts.js:747 js/contacts.js:765
msgid ""
"'deleteProperty' called without type argument. Please report at "
"bugs.owncloud.org"
msgstr ""

#: js/contacts.js:781
msgid "Edit name"
msgstr ""

#: js/contacts.js:1056
msgid "No files selected for upload."
msgstr ""

#: js/contacts.js:1064 js/contacts.js:1449 js/contacts.js:1634
msgid ""
"The file you are trying to upload exceed the maximum size for file uploads "
"on this server."
msgstr ""

#: js/contacts.js:1119
msgid "Select photo"
msgstr ""

#: js/contacts.js:1257 js/contacts.js:1290
msgid "Select type"
msgstr ""

#: js/contacts.js:1305 templates/part.importaddressbook.php:25
msgid "Drop a VCF file to import contacts."
msgstr "Suelta un archivo VCF para importar contactos."

#: js/contacts.js:1475
msgid "Import done. Success/Failure: "
msgstr ""

#: js/contacts.js:1476
msgid "OK"
msgstr ""

#: js/contacts.js:1494
msgid "Displayname cannot be empty."
msgstr ""

#: js/contacts.js:1634
msgid "Upload too large"
msgstr ""

#: js/contacts.js:1638
msgid "Only image files can be used as profile picture."
msgstr ""

#: js/contacts.js:1638
msgid "Wrong file type"
msgstr ""

#: js/contacts.js:1644
msgid ""
"Your browser doesn't support AJAX upload. Please click on the profile "
"picture to select a photo to upload."
=======
#: ajax/uploadimport.php:64 ajax/uploadphoto.php:80
msgid "The uploaded file was only partially uploaded"
msgstr "El archivo se ha subido parcialmente"

#: ajax/uploadimport.php:65 ajax/uploadphoto.php:81
msgid "No file was uploaded"
msgstr "No se ha subido ningún archivo"

#: ajax/uploadimport.php:66 ajax/uploadphoto.php:82
msgid "Missing a temporary folder"
msgstr "Falta la carpeta temporal"

#: ajax/uploadphoto.php:59 ajax/uploadphoto.php:109
msgid "Couldn't save temporary image: "
msgstr "Fallo no pudo salvar a una imagen temporal"

#: ajax/uploadphoto.php:62 ajax/uploadphoto.php:112
msgid "Couldn't load temporary image: "
msgstr "Fallo no pudo cargara de una imagen temporal"

#: ajax/uploadphoto.php:71
msgid "No file was uploaded. Unknown error"
msgstr "Fallo no se subió el fichero"

#: appinfo/app.php:21
msgid "Contacts"
msgstr "Contactos"

#: js/contacts.js:71
msgid "Sorry, this functionality has not been implemented yet"
msgstr "Perdón esta función no esta aún implementada"

#: js/contacts.js:71
msgid "Not implemented"
msgstr "No esta implementada"

#: js/contacts.js:76
msgid "Couldn't get a valid address."
msgstr "Fallo : no hay dirección valida"

#: js/contacts.js:76 js/contacts.js:365 js/contacts.js:381 js/contacts.js:393
#: js/contacts.js:723 js/contacts.js:763 js/contacts.js:789 js/contacts.js:921
#: js/contacts.js:927 js/contacts.js:939 js/contacts.js:976
#: js/contacts.js:1250 js/contacts.js:1258 js/contacts.js:1267
#: js/contacts.js:1302 js/contacts.js:1338 js/contacts.js:1353
#: js/contacts.js:1379 js/contacts.js:1609 js/contacts.js:1644
#: js/contacts.js:1664 js/settings.js:26 js/settings.js:43 js/settings.js:68
msgid "Error"
msgstr "Fallo"

#: js/contacts.js:424
msgid "You do not have permission to add contacts to "
msgstr ""

#: js/contacts.js:425
msgid "Please select one of your own address books."
msgstr ""

#: js/contacts.js:425
msgid "Permission error"
msgstr ""

#: js/contacts.js:763
msgid "This property has to be non-empty."
msgstr "Este campo no puede estar vacío."

#: js/contacts.js:789
msgid "Couldn't serialize elements."
msgstr "Fallo no podido ordenar los elementos"

#: js/contacts.js:921 js/contacts.js:939
msgid ""
"'deleteProperty' called without type argument. Please report at "
"bugs.owncloud.org"
msgstr "La propiedad de \"borrar\" se llamado sin argumentos envia fallos a\nbugs.owncloud.org"

#: js/contacts.js:958
msgid "Edit name"
msgstr "Edita el Nombre"

#: js/contacts.js:1250
msgid "No files selected for upload."
msgstr "No hay ficheros seleccionados para subir"

#: js/contacts.js:1258
msgid ""
"The file you are trying to upload exceed the maximum size for file uploads "
"on this server."
msgstr "El fichero que quieres subir excede el tamaño máximo permitido en este servidor."

#: js/contacts.js:1322
msgid "Error loading profile picture."
msgstr ""

#: js/contacts.js:1457 js/contacts.js:1498 js/contacts.js:1517
#: js/contacts.js:1560
msgid "Select type"
msgstr "Selecciona el tipo"

#: js/contacts.js:1578
msgid ""
"Some contacts are marked for deletion, but not deleted yet. Please wait for "
"them to be deleted."
msgstr ""

#: js/contacts.js:1649
msgid "Do you want to merge these address books?"
>>>>>>> 46d6fd15
msgstr ""

#: js/loader.js:49
msgid "Result: "
<<<<<<< HEAD
msgstr ""

#: js/loader.js:49
msgid " imported, "
msgstr ""

#: js/loader.js:49
msgid " failed."
msgstr ""

#: lib/app.php:30
msgid "Addressbook not found."
msgstr "Libreta de direcciones no encontrada."

#: lib/app.php:34
msgid "This is not your addressbook."
msgstr "Esta no es tu agenda de contactos."

#: lib/app.php:45
msgid "Contact could not be found."
msgstr "No se ha podido encontrar el contacto."

#: lib/app.php:101 templates/part.contact.php:109
msgid "Address"
msgstr "Dirección"

#: lib/app.php:102
msgid "Telephone"
msgstr "Teléfono"

#: lib/app.php:103 templates/part.contact.php:108
msgid "Email"
msgstr "Correo electrónico"

#: lib/app.php:104 templates/part.contact.php:33 templates/part.contact.php:34
#: templates/part.contact.php:104
msgid "Organization"
msgstr "Organización"

#: lib/app.php:116 lib/app.php:123 lib/app.php:133
msgid "Work"
msgstr "Trabajo"

#: lib/app.php:117 lib/app.php:121 lib/app.php:134
msgid "Home"
msgstr "Particular"

#: lib/app.php:122
msgid "Mobile"
msgstr "Móvil"

#: lib/app.php:124
msgid "Text"
msgstr "Texto"

#: lib/app.php:125
msgid "Voice"
msgstr "Voz"

#: lib/app.php:126
msgid "Message"
msgstr "Mensaje"

#: lib/app.php:127
msgid "Fax"
msgstr "Fax"

#: lib/app.php:128
msgid "Video"
msgstr "Vídeo"

#: lib/app.php:129
msgid "Pager"
msgstr "Localizador"

#: lib/app.php:135
=======
msgstr "Resultado :"

#: js/loader.js:49
msgid " imported, "
msgstr "Importado."

#: js/loader.js:49
msgid " failed."
msgstr "Fallo."

#: js/settings.js:68
msgid "Displayname cannot be empty."
msgstr ""

#: lib/app.php:36
msgid "Addressbook not found: "
msgstr ""

#: lib/app.php:52
msgid "This is not your addressbook."
msgstr "Esta no es tu agenda de contactos."

#: lib/app.php:71
msgid "Contact could not be found."
msgstr "No se ha podido encontrar el contacto."

#: lib/app.php:116
msgid "Jabber"
msgstr "Jabber"

#: lib/app.php:121
msgid "AIM"
msgstr "AIM"

#: lib/app.php:126
msgid "MSN"
msgstr "MSN"

#: lib/app.php:131
msgid "Twitter"
msgstr "Twitter"

#: lib/app.php:136
msgid "GoogleTalk"
msgstr "Google Talk"

#: lib/app.php:141
msgid "Facebook"
msgstr "Facebook"

#: lib/app.php:146
msgid "XMPP"
msgstr "XMPP"

#: lib/app.php:151
msgid "ICQ"
msgstr "ICQ"

#: lib/app.php:156
msgid "Yahoo"
msgstr "Yahoo"

#: lib/app.php:161
msgid "Skype"
msgstr "Skype"

#: lib/app.php:166
msgid "QQ"
msgstr "QQ"

#: lib/app.php:171
msgid "GaduGadu"
msgstr "GaduGadu"

#: lib/app.php:194 lib/app.php:202 lib/app.php:213 lib/app.php:266
msgid "Work"
msgstr "Trabajo"

#: lib/app.php:195 lib/app.php:200 lib/app.php:214
msgid "Home"
msgstr "Particular"

#: lib/app.php:196 lib/app.php:209 lib/app.php:262 lib/vcard.php:593
msgid "Other"
msgstr "Otro"

#: lib/app.php:201
msgid "Mobile"
msgstr "Móvil"

#: lib/app.php:203
msgid "Text"
msgstr "Texto"

#: lib/app.php:204
msgid "Voice"
msgstr "Voz"

#: lib/app.php:205
msgid "Message"
msgstr "Mensaje"

#: lib/app.php:206
msgid "Fax"
msgstr "Fax"

#: lib/app.php:207
msgid "Video"
msgstr "Vídeo"

#: lib/app.php:208
msgid "Pager"
msgstr "Localizador"

#: lib/app.php:215
>>>>>>> 46d6fd15
msgid "Internet"
msgstr "Internet"

#: lib/app.php:252 templates/part.contact.php:45
#: templates/part.contact.php:128
msgid "Birthday"
msgstr "Cumpleaños"

#: lib/app.php:253
msgid "Business"
msgstr "Negocio"

#: lib/app.php:254
msgid "Call"
msgstr "Llamada"

#: lib/app.php:255
msgid "Clients"
msgstr "Clientes"

#: lib/app.php:256
msgid "Deliverer"
msgstr ""

#: lib/app.php:257
msgid "Holidays"
msgstr "Vacaciones"

#: lib/app.php:258
msgid "Ideas"
msgstr "Ideas"

#: lib/app.php:259
msgid "Journey"
msgstr "Jornada"

#: lib/app.php:260
msgid "Jubilee"
msgstr ""

#: lib/app.php:261
msgid "Meeting"
msgstr "Reunión"

#: lib/app.php:263
msgid "Personal"
msgstr "Personal"

#: lib/app.php:264
msgid "Projects"
msgstr "Proyectos"

#: lib/app.php:265
msgid "Questions"
msgstr "Preguntas"

#: lib/hooks.php:102
msgid "{name}'s Birthday"
msgstr "Cumpleaños de {name}"

#: lib/search.php:15
msgid "Contact"
msgstr "Contacto"

#: lib/vcard.php:408
msgid "You do not have the permissions to edit this contact."
msgstr ""

#: lib/vcard.php:483
msgid "You do not have the permissions to delete this contact."
msgstr ""

#: templates/index.php:14
msgid "Add Contact"
msgstr "Añadir contacto"

#: templates/index.php:15 templates/index.php:16 templates/part.import.php:17
msgid "Import"
msgstr "Importar"

#: templates/index.php:18
msgid "Settings"
msgstr "Configuración"

#: templates/index.php:18 templates/settings.php:9
msgid "Addressbooks"
msgstr "Libretas de direcciones"

#: templates/index.php:36 templates/part.import.php:24
msgid "Close"
msgstr "Cierra."

#: templates/index.php:37
msgid "Keyboard shortcuts"
msgstr "Atajos de teclado"

#: templates/index.php:39
msgid "Navigation"
msgstr "Navegación"

#: templates/index.php:42
msgid "Next contact in list"
msgstr "Siguiente contacto en la lista"

#: templates/index.php:44
msgid "Previous contact in list"
msgstr "Anterior contacto en la lista"

#: templates/index.php:46
msgid "Expand/collapse current addressbook"
msgstr ""

#: templates/index.php:48
msgid "Next addressbook"
msgstr ""

#: templates/index.php:50
msgid "Previous addressbook"
msgstr ""

#: templates/index.php:54
msgid "Actions"
msgstr "Acciones"

#: templates/index.php:57
msgid "Refresh contacts list"
msgstr "Refrescar la lista de contactos"

#: templates/index.php:59
msgid "Add new contact"
msgstr "Añadir un nuevo contacto"

#: templates/index.php:61
msgid "Add new addressbook"
msgstr "Añadir nueva libreta de direcciones"

#: templates/index.php:63
msgid "Delete current contact"
msgstr "Eliminar contacto actual"

#: templates/part.contact.php:17
msgid "Drop photo to upload"
msgstr "Suelta una foto para subirla"

#: templates/part.contact.php:19
msgid "Delete current photo"
msgstr "Eliminar fotografía actual"

#: templates/part.contact.php:20
msgid "Edit current photo"
msgstr "Editar fotografía actual"

#: templates/part.contact.php:21
msgid "Upload new photo"
msgstr "Subir nueva fotografía"

#: templates/part.contact.php:22
msgid "Select photo from ownCloud"
msgstr "Seleccionar fotografía desde ownCloud"

#: templates/part.contact.php:35
msgid "Format custom, Short name, Full name, Reverse or Reverse with comma"
msgstr "Formato personalizado, nombre abreviado, nombre completo, al revés o al revés con coma"

#: templates/part.contact.php:36
msgid "Edit name details"
msgstr "Editar los detalles del nombre"

#: templates/part.contact.php:39 templates/part.contact.php:40
#: templates/part.contact.php:126
msgid "Organization"
msgstr "Organización"

#: templates/part.contact.php:40 templates/part.contact.php:42
#: templates/part.contact.php:44 templates/part.contact.php:46
#: templates/part.contact.php:50 templates/settings.php:36
msgid "Delete"
msgstr "Borrar"

#: templates/part.contact.php:41 templates/part.contact.php:127
msgid "Nickname"
msgstr "Alias"

#: templates/part.contact.php:42
msgid "Enter nickname"
msgstr "Introduce un alias"

#: templates/part.contact.php:43 templates/part.contact.php:134
msgid "Web site"
msgstr "Sitio Web"

#: templates/part.contact.php:44
msgid "http://www.somesite.com"
msgstr "http://www.unsitio.com"

#: templates/part.contact.php:44
msgid "Go to web site"
msgstr "Ir al sitio Web"

#: templates/part.contact.php:46
msgid "dd-mm-yyyy"
msgstr "dd-mm-yyyy"

#: templates/part.contact.php:47 templates/part.contact.php:135
msgid "Groups"
msgstr "Grupos"

#: templates/part.contact.php:49
msgid "Separate groups with commas"
msgstr "Separa los grupos con comas"

#: templates/part.contact.php:50
msgid "Edit groups"
msgstr "Editar grupos"

#: templates/part.contact.php:59 templates/part.contact.php:73
#: templates/part.contact.php:98
msgid "Preferred"
msgstr "Preferido"

#: templates/part.contact.php:60
msgid "Please specify a valid email address."
msgstr "Por favor especifica una dirección de correo electrónico válida."

#: templates/part.contact.php:60
msgid "Enter email address"
msgstr "Introduce una dirección de correo electrónico"

#: templates/part.contact.php:64
msgid "Mail to address"
msgstr "Enviar por correo a la dirección"

#: templates/part.contact.php:65
msgid "Delete email address"
msgstr "Eliminar dirección de correo electrónico"

#: templates/part.contact.php:75
msgid "Enter phone number"
msgstr "Introduce un número de teléfono"

#: templates/part.contact.php:79
msgid "Delete phone number"
msgstr "Eliminar número de teléfono"

#: templates/part.contact.php:100
msgid "Instant Messenger"
msgstr "Mensajero instantáneo"

#: templates/part.contact.php:101
msgid "Delete IM"
msgstr ""

#: templates/part.contact.php:110
msgid "View on map"
msgstr "Ver en el mapa"

#: templates/part.contact.php:110
msgid "Edit address details"
msgstr "Editar detalles de la dirección"

#: templates/part.contact.php:116
msgid "Add notes here."
msgstr "Añade notas aquí."

#: templates/part.contact.php:124
msgid "Add field"
msgstr "Añadir campo"

#: templates/part.contact.php:129
msgid "Phone"
msgstr "Teléfono"

#: templates/part.contact.php:130
msgid "Email"
msgstr "Correo electrónico"

#: templates/part.contact.php:131
msgid "Instant Messaging"
msgstr "Mensajería instantánea"

#: templates/part.contact.php:132
msgid "Address"
msgstr "Dirección"

#: templates/part.contact.php:133
msgid "Note"
msgstr "Nota"

#: templates/part.contact.php:138
msgid "Download contact"
msgstr "Descargar contacto"

#: templates/part.contact.php:139
msgid "Delete contact"
msgstr "Eliminar contacto"

#: templates/part.cropphoto.php:65
msgid "The temporary image has been removed from cache."
msgstr "La foto temporal se ha borrado del cache."

<<<<<<< HEAD
#: templates/part.cropphoto.php:64
msgid "The temporary image has been removed from cache."
msgstr ""

#: templates/part.edit_address_dialog.php:9
=======
#: templates/part.edit_address_dialog.php:6
>>>>>>> 46d6fd15
msgid "Edit address"
msgstr "Editar dirección"

#: templates/part.edit_address_dialog.php:10
msgid "Type"
msgstr "Tipo"

#: templates/part.edit_address_dialog.php:18
#: templates/part.edit_address_dialog.php:21
msgid "PO Box"
msgstr "Código postal"

#: templates/part.edit_address_dialog.php:24
msgid "Street address"
msgstr ""

#: templates/part.edit_address_dialog.php:27
msgid "Street and number"
msgstr "Calle y número"

#: templates/part.edit_address_dialog.php:30
msgid "Extended"
msgstr "Extendido"

#: templates/part.edit_address_dialog.php:33
msgid "Apartment number etc."
msgstr "Número del apartamento, etc."

#: templates/part.edit_address_dialog.php:36
#: templates/part.edit_address_dialog.php:39
msgid "City"
msgstr "Ciudad"

#: templates/part.edit_address_dialog.php:42
msgid "Region"
msgstr "Región"

#: templates/part.edit_address_dialog.php:45
msgid "E.g. state or province"
msgstr "Ej: región o provincia"

#: templates/part.edit_address_dialog.php:48
msgid "Zipcode"
msgstr "Código postal"

#: templates/part.edit_address_dialog.php:51
msgid "Postal code"
msgstr "Código postal"

#: templates/part.edit_address_dialog.php:54
#: templates/part.edit_address_dialog.php:57
msgid "Country"
msgstr "País"

#: templates/part.edit_name_dialog.php:16
msgid "Addressbook"
msgstr "Libreta de direcciones"

#: templates/part.edit_name_dialog.php:23
msgid "Hon. prefixes"
msgstr "Prefijos honoríficos"

#: templates/part.edit_name_dialog.php:27
msgid "Miss"
msgstr "Srta"

#: templates/part.edit_name_dialog.php:28
msgid "Ms"
msgstr "Sra."

#: templates/part.edit_name_dialog.php:29
msgid "Mr"
msgstr "Sr."

#: templates/part.edit_name_dialog.php:30
msgid "Sir"
msgstr "Señor"

#: templates/part.edit_name_dialog.php:31
msgid "Mrs"
msgstr "Sra"

#: templates/part.edit_name_dialog.php:32
msgid "Dr"
msgstr "Dr"

#: templates/part.edit_name_dialog.php:35
msgid "Given name"
msgstr "Nombre"

#: templates/part.edit_name_dialog.php:37
msgid "Additional names"
msgstr "Nombres adicionales"

#: templates/part.edit_name_dialog.php:39
msgid "Family name"
msgstr "Apellido"

#: templates/part.edit_name_dialog.php:41
msgid "Hon. suffixes"
msgstr "Sufijos honoríficos"

#: templates/part.edit_name_dialog.php:45
msgid "J.D."
msgstr "J.D."

#: templates/part.edit_name_dialog.php:46
msgid "M.D."
msgstr "M.D."

#: templates/part.edit_name_dialog.php:47
msgid "D.O."
msgstr "D.O."

#: templates/part.edit_name_dialog.php:48
msgid "D.C."
msgstr "D.C."

#: templates/part.edit_name_dialog.php:49
msgid "Ph.D."
msgstr "Dr"

#: templates/part.edit_name_dialog.php:50
msgid "Esq."
msgstr "Don"

#: templates/part.edit_name_dialog.php:51
msgid "Jr."
msgstr "Jr."

#: templates/part.edit_name_dialog.php:52
msgid "Sn."
msgstr "Sn."

<<<<<<< HEAD
#: templates/part.editaddressbook.php:9
msgid "New Addressbook"
msgstr "Nueva libreta de direcciones"

#: templates/part.editaddressbook.php:9
msgid "Edit Addressbook"
msgstr "Editar libreta de direcciones"

#: templates/part.editaddressbook.php:12
msgid "Displayname"
msgstr "Nombre a mostrar"

#: templates/part.editaddressbook.php:23
msgid "Active"
msgstr "Activo"

#: templates/part.editaddressbook.php:29
msgid "Save"
msgstr "Guardar"

#: templates/part.editaddressbook.php:29
msgid "Submit"
msgstr "Aceptar"

#: templates/part.editaddressbook.php:30
#: templates/part.importaddressbook.php:34
msgid "Cancel"
msgstr "Cancelar"

=======
>>>>>>> 46d6fd15
#: templates/part.import.php:1
msgid "Import a contacts file"
msgstr "Importar archivo de contactos"

#: templates/part.import.php:6
msgid "Please choose the addressbook"
msgstr "Por favor escoge la agenda"

#: templates/part.import.php:10
msgid "create a new addressbook"
msgstr "crear una nueva agenda"

#: templates/part.import.php:15
msgid "Name of new addressbook"
msgstr "Nombre de la nueva agenda"

#: templates/part.import.php:20
msgid "Importing contacts"
msgstr "Importando contactos"

<<<<<<< HEAD
#: templates/part.import.php:24
msgid "Close"
msgstr ""

#: templates/part.importaddressbook.php:12
msgid ""
"Currently this import function doesn't work while encryption is enabled.<br "
"/>Please upload your VCF file with the file manager and click on it to "
"import."
msgstr ""

#: templates/part.importaddressbook.php:16
msgid "Select address book to import to:"
msgstr "Selecciona una agenda para importar a:"

#: templates/part.importaddressbook.php:26
msgid "Select from HD"
msgstr "Seleccionar del disco duro"

#: templates/part.no_contacts.php:2
=======
#: templates/part.no_contacts.php:3
>>>>>>> 46d6fd15
msgid "You have no contacts in your addressbook."
msgstr "No hay contactos en tu agenda."

#: templates/part.no_contacts.php:5
msgid "Add contact"
msgstr "Añadir contacto"

#: templates/part.selectaddressbook.php:1
msgid "Select Address Books"
msgstr ""

#: templates/part.selectaddressbook.php:27
msgid "Enter name"
msgstr "Introducir nombre"

#: templates/part.selectaddressbook.php:29
msgid "Enter description"
msgstr "Introducir descripción"

#: templates/settings.php:3
msgid "CardDAV syncing addresses"
msgstr "Sincronizando direcciones"

#: templates/settings.php:3
msgid "more info"
msgstr "más información"

#: templates/settings.php:5
msgid "Primary address (Kontact et al)"
msgstr "Dirección primaria (Kontact et al)"

#: templates/settings.php:7
msgid "iOS/OS X"
msgstr "iOS/OS X"

#: templates/settings.php:20
msgid "Show CardDav link"
msgstr ""

#: templates/settings.php:23
msgid "Show read-only VCF link"
msgstr ""

#: templates/settings.php:26
msgid "Share"
msgstr "Compartir"

#: templates/settings.php:29
msgid "Download"
msgstr "Descargar"

#: templates/settings.php:33
msgid "Edit"
msgstr "Editar"

#: templates/settings.php:43
msgid "New Address Book"
msgstr "Nueva libreta de direcciones"

#: templates/settings.php:44
msgid "Name"
msgstr "Nombre"

#: templates/settings.php:45
msgid "Description"
msgstr "Descripción"

#: templates/settings.php:46
msgid "Save"
msgstr "Guardar"

#: templates/settings.php:47
msgid "Cancel"
msgstr "Cancelar"

#: templates/settings.php:52
msgid "More..."
msgstr "Más..."<|MERGE_RESOLUTION|>--- conflicted
+++ resolved
@@ -13,17 +13,10 @@
 msgstr ""
 "Project-Id-Version: ownCloud\n"
 "Report-Msgid-Bugs-To: http://bugs.owncloud.org/\n"
-<<<<<<< HEAD
-"POT-Creation-Date: 2012-06-06 00:12+0200\n"
-"PO-Revision-Date: 2012-06-05 22:14+0000\n"
-"Last-Translator: icewind <icewind1991@gmail.com>\n"
-"Language-Team: Spanish (Castilian) (http://www.transifex.net/projects/p/owncloud/language/es/)\n"
-=======
 "POT-Creation-Date: 2012-08-24 02:02+0200\n"
 "PO-Revision-Date: 2012-08-24 00:02+0000\n"
 "Last-Translator: I Robot <thomas.mueller@tmit.eu>\n"
 "Language-Team: Spanish (http://www.transifex.com/projects/p/owncloud/language/es/)\n"
->>>>>>> 46d6fd15
 "MIME-Version: 1.0\n"
 "Content-Type: text/plain; charset=UTF-8\n"
 "Content-Transfer-Encoding: 8bit\n"
@@ -124,26 +117,11 @@
 msgid "Something went FUBAR. "
 msgstr "Plof. Algo ha fallado."
 
-<<<<<<< HEAD
-#: ajax/currentphoto.php:34 ajax/oc_photo.php:37 ajax/uploadphoto.php:41
-=======
 #: ajax/currentphoto.php:30 ajax/oc_photo.php:28 ajax/uploadphoto.php:36
->>>>>>> 46d6fd15
 #: ajax/uploadphoto.php:68
 msgid "No contact ID was submitted."
 msgstr "No se ha mandado ninguna ID de contacto."
 
-<<<<<<< HEAD
-#: ajax/currentphoto.php:40
-msgid "Error reading contact photo."
-msgstr "Error leyendo fotografía del contacto."
-
-#: ajax/currentphoto.php:52
-msgid "Error saving temporary file."
-msgstr "Error al guardar archivo temporal."
-
-#: ajax/currentphoto.php:55
-=======
 #: ajax/currentphoto.php:36
 msgid "Error reading contact photo."
 msgstr "Error leyendo fotografía del contacto."
@@ -153,7 +131,6 @@
 msgstr "Error al guardar archivo temporal."
 
 #: ajax/currentphoto.php:51
->>>>>>> 46d6fd15
 msgid "The loading photo is not valid."
 msgstr "La foto que se estaba cargando no es válida."
 
@@ -161,55 +138,6 @@
 msgid "Contact ID is missing."
 msgstr "Falta la ID del contacto."
 
-<<<<<<< HEAD
-#: ajax/loadphoto.php:44
-msgid "Missing contact id."
-msgstr "Falta la id del contacto."
-
-#: ajax/oc_photo.php:41
-msgid "No photo path was submitted."
-msgstr "No se ha introducido la ruta de la foto."
-
-#: ajax/oc_photo.php:48
-msgid "File doesn't exist:"
-msgstr "Archivo inexistente:"
-
-#: ajax/oc_photo.php:54 ajax/oc_photo.php:57
-msgid "Error loading image."
-msgstr "Error cargando imagen."
-
-#: ajax/savecrop.php:68
-msgid "Error getting contact object."
-msgstr ""
-
-#: ajax/savecrop.php:75
-msgid "Error getting PHOTO property."
-msgstr ""
-
-#: ajax/savecrop.php:88
-msgid "Error saving contact."
-msgstr ""
-
-#: ajax/savecrop.php:98
-msgid "Error resizing image"
-msgstr ""
-
-#: ajax/savecrop.php:101
-msgid "Error cropping image"
-msgstr ""
-
-#: ajax/savecrop.php:104
-msgid "Error creating temporary image"
-msgstr ""
-
-#: ajax/savecrop.php:107
-msgid "Error finding image: "
-msgstr ""
-
-#: ajax/saveproperty.php:55
-msgid "element name is not set."
-msgstr "no se ha puesto ningún nombre de elemento."
-=======
 #: ajax/oc_photo.php:32
 msgid "No photo path was submitted."
 msgstr "No se ha introducido la ruta de la foto."
@@ -221,7 +149,6 @@
 #: ajax/oc_photo.php:44 ajax/oc_photo.php:47
 msgid "Error loading image."
 msgstr "Error cargando imagen."
->>>>>>> 46d6fd15
 
 #: ajax/savecrop.php:69
 msgid "Error getting contact object."
@@ -235,15 +162,9 @@
 msgid "Error saving contact."
 msgstr "Fallo al salvar un contacto"
 
-<<<<<<< HEAD
-#: ajax/saveproperty.php:150
-msgid "Error updating contact property."
-msgstr "Error al actualizar una propiedad del contacto."
-=======
 #: ajax/savecrop.php:109
 msgid "Error resizing image"
 msgstr "Fallo al cambiar de tamaño una foto"
->>>>>>> 46d6fd15
 
 #: ajax/savecrop.php:112
 msgid "Error cropping image"
@@ -261,17 +182,6 @@
 msgid "Error uploading contacts to storage."
 msgstr "Error al subir contactos al almacenamiento."
 
-<<<<<<< HEAD
-#: ajax/uploadimport.php:59 ajax/uploadphoto.php:77
-msgid "There is no error, the file uploaded with success"
-msgstr "No hay ningún error, el archivo se ha subido con éxito"
-
-#: ajax/uploadimport.php:60 ajax/uploadphoto.php:78
-msgid "The uploaded file exceeds the upload_max_filesize directive in php.ini"
-msgstr "El archivo subido sobrepasa la directiva upload_max_filesize de php.ini"
-
-#: ajax/uploadimport.php:61 ajax/uploadphoto.php:79
-=======
 #: ajax/uploadimport.php:61 ajax/uploadphoto.php:77
 msgid "There is no error, the file uploaded with success"
 msgstr "No hay ningún error, el archivo se ha subido con éxito"
@@ -281,143 +191,11 @@
 msgstr "El archivo subido sobrepasa la directiva upload_max_filesize de php.ini"
 
 #: ajax/uploadimport.php:63 ajax/uploadphoto.php:79
->>>>>>> 46d6fd15
 msgid ""
 "The uploaded file exceeds the MAX_FILE_SIZE directive that was specified in "
 "the HTML form"
 msgstr "El archivo subido sobrepasa la directiva MAX_FILE_SIZE especificada en el formulario HTML"
 
-<<<<<<< HEAD
-#: ajax/uploadimport.php:62 ajax/uploadphoto.php:80
-msgid "The uploaded file was only partially uploaded"
-msgstr "El archivo se ha subido parcialmente"
-
-#: ajax/uploadimport.php:63 ajax/uploadphoto.php:81
-msgid "No file was uploaded"
-msgstr "No se ha subido ningún archivo"
-
-#: ajax/uploadimport.php:64 ajax/uploadphoto.php:82
-msgid "Missing a temporary folder"
-msgstr "Falta la carpeta temporal"
-
-#: ajax/uploadphoto.php:59 ajax/uploadphoto.php:102
-msgid "Couldn't save temporary image: "
-msgstr ""
-
-#: ajax/uploadphoto.php:62 ajax/uploadphoto.php:105
-msgid "Couldn't load temporary image: "
-msgstr ""
-
-#: ajax/uploadphoto.php:71
-msgid "No file was uploaded. Unknown error"
-msgstr ""
-
-#: appinfo/app.php:17 templates/settings.php:3
-msgid "Contacts"
-msgstr "Contactos"
-
-#: js/contacts.js:24
-msgid "Sorry, this functionality has not been implemented yet"
-msgstr ""
-
-#: js/contacts.js:24
-msgid "Not implemented"
-msgstr ""
-
-#: js/contacts.js:29
-msgid "Couldn't get a valid address."
-msgstr ""
-
-#: js/contacts.js:29 js/contacts.js:334 js/contacts.js:341 js/contacts.js:355
-#: js/contacts.js:393 js/contacts.js:399 js/contacts.js:565 js/contacts.js:605
-#: js/contacts.js:631 js/contacts.js:668 js/contacts.js:747 js/contacts.js:753
-#: js/contacts.js:765 js/contacts.js:799 js/contacts.js:1056
-#: js/contacts.js:1064 js/contacts.js:1073 js/contacts.js:1130
-#: js/contacts.js:1146 js/contacts.js:1161 js/contacts.js:1173
-#: js/contacts.js:1196 js/contacts.js:1449 js/contacts.js:1457
-#: js/contacts.js:1483 js/contacts.js:1494 js/contacts.js:1509
-#: js/contacts.js:1526 js/contacts.js:1596 js/contacts.js:1644
-#: js/contacts.js:1654 js/contacts.js:1657
-msgid "Error"
-msgstr ""
-
-#: js/contacts.js:364
-msgid "Are you sure you want to delete this contact?"
-msgstr ""
-
-#: js/contacts.js:364
-msgid "Warning"
-msgstr ""
-
-#: js/contacts.js:605
-msgid "This property has to be non-empty."
-msgstr ""
-
-#: js/contacts.js:631
-msgid "Couldn't serialize elements."
-msgstr ""
-
-#: js/contacts.js:747 js/contacts.js:765
-msgid ""
-"'deleteProperty' called without type argument. Please report at "
-"bugs.owncloud.org"
-msgstr ""
-
-#: js/contacts.js:781
-msgid "Edit name"
-msgstr ""
-
-#: js/contacts.js:1056
-msgid "No files selected for upload."
-msgstr ""
-
-#: js/contacts.js:1064 js/contacts.js:1449 js/contacts.js:1634
-msgid ""
-"The file you are trying to upload exceed the maximum size for file uploads "
-"on this server."
-msgstr ""
-
-#: js/contacts.js:1119
-msgid "Select photo"
-msgstr ""
-
-#: js/contacts.js:1257 js/contacts.js:1290
-msgid "Select type"
-msgstr ""
-
-#: js/contacts.js:1305 templates/part.importaddressbook.php:25
-msgid "Drop a VCF file to import contacts."
-msgstr "Suelta un archivo VCF para importar contactos."
-
-#: js/contacts.js:1475
-msgid "Import done. Success/Failure: "
-msgstr ""
-
-#: js/contacts.js:1476
-msgid "OK"
-msgstr ""
-
-#: js/contacts.js:1494
-msgid "Displayname cannot be empty."
-msgstr ""
-
-#: js/contacts.js:1634
-msgid "Upload too large"
-msgstr ""
-
-#: js/contacts.js:1638
-msgid "Only image files can be used as profile picture."
-msgstr ""
-
-#: js/contacts.js:1638
-msgid "Wrong file type"
-msgstr ""
-
-#: js/contacts.js:1644
-msgid ""
-"Your browser doesn't support AJAX upload. Please click on the profile "
-"picture to select a photo to upload."
-=======
 #: ajax/uploadimport.php:64 ajax/uploadphoto.php:80
 msgid "The uploaded file was only partially uploaded"
 msgstr "El archivo se ha subido parcialmente"
@@ -525,89 +303,10 @@
 
 #: js/contacts.js:1649
 msgid "Do you want to merge these address books?"
->>>>>>> 46d6fd15
 msgstr ""
 
 #: js/loader.js:49
 msgid "Result: "
-<<<<<<< HEAD
-msgstr ""
-
-#: js/loader.js:49
-msgid " imported, "
-msgstr ""
-
-#: js/loader.js:49
-msgid " failed."
-msgstr ""
-
-#: lib/app.php:30
-msgid "Addressbook not found."
-msgstr "Libreta de direcciones no encontrada."
-
-#: lib/app.php:34
-msgid "This is not your addressbook."
-msgstr "Esta no es tu agenda de contactos."
-
-#: lib/app.php:45
-msgid "Contact could not be found."
-msgstr "No se ha podido encontrar el contacto."
-
-#: lib/app.php:101 templates/part.contact.php:109
-msgid "Address"
-msgstr "Dirección"
-
-#: lib/app.php:102
-msgid "Telephone"
-msgstr "Teléfono"
-
-#: lib/app.php:103 templates/part.contact.php:108
-msgid "Email"
-msgstr "Correo electrónico"
-
-#: lib/app.php:104 templates/part.contact.php:33 templates/part.contact.php:34
-#: templates/part.contact.php:104
-msgid "Organization"
-msgstr "Organización"
-
-#: lib/app.php:116 lib/app.php:123 lib/app.php:133
-msgid "Work"
-msgstr "Trabajo"
-
-#: lib/app.php:117 lib/app.php:121 lib/app.php:134
-msgid "Home"
-msgstr "Particular"
-
-#: lib/app.php:122
-msgid "Mobile"
-msgstr "Móvil"
-
-#: lib/app.php:124
-msgid "Text"
-msgstr "Texto"
-
-#: lib/app.php:125
-msgid "Voice"
-msgstr "Voz"
-
-#: lib/app.php:126
-msgid "Message"
-msgstr "Mensaje"
-
-#: lib/app.php:127
-msgid "Fax"
-msgstr "Fax"
-
-#: lib/app.php:128
-msgid "Video"
-msgstr "Vídeo"
-
-#: lib/app.php:129
-msgid "Pager"
-msgstr "Localizador"
-
-#: lib/app.php:135
-=======
 msgstr "Resultado :"
 
 #: js/loader.js:49
@@ -723,7 +422,6 @@
 msgstr "Localizador"
 
 #: lib/app.php:215
->>>>>>> 46d6fd15
 msgid "Internet"
 msgstr "Internet"
 
@@ -1024,15 +722,7 @@
 msgid "The temporary image has been removed from cache."
 msgstr "La foto temporal se ha borrado del cache."
 
-<<<<<<< HEAD
-#: templates/part.cropphoto.php:64
-msgid "The temporary image has been removed from cache."
-msgstr ""
-
-#: templates/part.edit_address_dialog.php:9
-=======
 #: templates/part.edit_address_dialog.php:6
->>>>>>> 46d6fd15
 msgid "Edit address"
 msgstr "Editar dirección"
 
@@ -1167,38 +857,6 @@
 msgid "Sn."
 msgstr "Sn."
 
-<<<<<<< HEAD
-#: templates/part.editaddressbook.php:9
-msgid "New Addressbook"
-msgstr "Nueva libreta de direcciones"
-
-#: templates/part.editaddressbook.php:9
-msgid "Edit Addressbook"
-msgstr "Editar libreta de direcciones"
-
-#: templates/part.editaddressbook.php:12
-msgid "Displayname"
-msgstr "Nombre a mostrar"
-
-#: templates/part.editaddressbook.php:23
-msgid "Active"
-msgstr "Activo"
-
-#: templates/part.editaddressbook.php:29
-msgid "Save"
-msgstr "Guardar"
-
-#: templates/part.editaddressbook.php:29
-msgid "Submit"
-msgstr "Aceptar"
-
-#: templates/part.editaddressbook.php:30
-#: templates/part.importaddressbook.php:34
-msgid "Cancel"
-msgstr "Cancelar"
-
-=======
->>>>>>> 46d6fd15
 #: templates/part.import.php:1
 msgid "Import a contacts file"
 msgstr "Importar archivo de contactos"
@@ -1219,30 +877,7 @@
 msgid "Importing contacts"
 msgstr "Importando contactos"
 
-<<<<<<< HEAD
-#: templates/part.import.php:24
-msgid "Close"
-msgstr ""
-
-#: templates/part.importaddressbook.php:12
-msgid ""
-"Currently this import function doesn't work while encryption is enabled.<br "
-"/>Please upload your VCF file with the file manager and click on it to "
-"import."
-msgstr ""
-
-#: templates/part.importaddressbook.php:16
-msgid "Select address book to import to:"
-msgstr "Selecciona una agenda para importar a:"
-
-#: templates/part.importaddressbook.php:26
-msgid "Select from HD"
-msgstr "Seleccionar del disco duro"
-
-#: templates/part.no_contacts.php:2
-=======
 #: templates/part.no_contacts.php:3
->>>>>>> 46d6fd15
 msgid "You have no contacts in your addressbook."
 msgstr "No hay contactos en tu agenda."
 
