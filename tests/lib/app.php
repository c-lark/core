--- conflicted
+++ resolved
@@ -79,7 +79,20 @@
 		$this->assertFalse(OC_App::isAppVersionCompatible($oc, $app));
 	}
 
-<<<<<<< HEAD
+	/**
+	 * Tests that the app order is correct
+	 */
+	public function testGetEnabledAppsIsSorted() {
+		$apps = \OC_App::getEnabledApps(true);
+		// copy array
+		$sortedApps = $apps;
+		sort($sortedApps);
+		// 'files' is always on top
+		unset($sortedApps[array_search('files', $sortedApps)]);
+		array_unshift($sortedApps, 'files');
+		$this->assertEquals($sortedApps, $apps);
+	}
+
 	public function testGetAppInfo() {
 		$info = OC_App::getAppInfo('files');
 		$this->assertInternalType('array', $info);
@@ -116,19 +129,5 @@
 		OC_App::getManager()->disableApp($app);
 		OC_App::getManager()->enableApp($app);
 		$this->assertTrue(OC_App::isEnabled('files'));
-=======
-	/**
-	 * Tests that the app order is correct
-	 */
-	public function testGetEnabledAppsIsSorted() {
-		$apps = \OC_App::getEnabledApps(true);
-		// copy array
-		$sortedApps = $apps;
-		sort($sortedApps);
-		// 'files' is always on top
-		unset($sortedApps[array_search('files', $sortedApps)]);
-		array_unshift($sortedApps, 'files');
-		$this->assertEquals($sortedApps, $apps);
->>>>>>> 271088a7
 	}
 }