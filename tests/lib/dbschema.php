<?php
/**
 * Copyright (c) 2012 Bart Visscher <bartv@thisnet.nl>
 * This file is licensed under the Affero General Public License version 3 or
 * later.
 * See the COPYING-README file.
 */

class Test_DBSchema extends PHPUnit_Framework_TestCase {
	protected $schema_file = 'static://test_db_scheme';
	protected $schema_file2 = 'static://test_db_scheme2';
	protected $table1;
	protected $table2;

	public function setUp() {
		$dbfile = OC::$SERVERROOT.'/tests/data/db_structure.xml';
		$dbfile2 = OC::$SERVERROOT.'/tests/data/db_structure2.xml';

		$r = '_'.OC_Util::generateRandomBytes(4).'_';
		$content = file_get_contents( $dbfile );
		$content = str_replace( '*dbprefix*', '*dbprefix*'.$r, $content );
		file_put_contents( $this->schema_file, $content );
		$content = file_get_contents( $dbfile2 );
		$content = str_replace( '*dbprefix*', '*dbprefix*'.$r, $content );
		file_put_contents( $this->schema_file2, $content );

		$prefix = OC_Config::getValue( "dbtableprefix", "oc_" );
		
		$this->table1 = $prefix.$r.'cntcts_addrsbks';
		$this->table2 = $prefix.$r.'cntcts_cards';
	}

	public function tearDown() {
		unlink($this->schema_file);
		unlink($this->schema_file2);
	}

	// everything in one test, they depend on each other
	/**
	 * @medium
	 */
	public function testSchema() {
		$this->doTestSchemaCreating();
		$this->doTestSchemaChanging();
		$this->doTestSchemaDumping();
		$this->doTestSchemaRemoving();
	}

	public function doTestSchemaCreating() {
		OC_DB::createDbFromStructure($this->schema_file);
		$this->assertTableExist($this->table1);
		$this->assertTableExist($this->table2);
	}

	public function doTestSchemaChanging() {
		OC_DB::updateDbFromStructure($this->schema_file2);
		$this->assertTableExist($this->table2);
	}

	public function doTestSchemaDumping() {
		$outfile = 'static://db_out.xml';
		OC_DB::getDbStructure($outfile);
		$content = file_get_contents($outfile);
		$this->assertContains($this->table1, $content);
		$this->assertContains($this->table2, $content);
	}

	public function doTestSchemaRemoving() {
		OC_DB::removeDBStructure($this->schema_file);
		$this->assertTableNotExist($this->table1);
		$this->assertTableNotExist($this->table2);
	}

<<<<<<< HEAD
	public function testMySqlEnum() {
		if (OC_Config::getValue( 'dbtype', 'sqlite' ) !== 'mysql') {
			$this->markTestSkipped('ENUM type can only be found on MySql');
		}
		$sql = "CREATE TABLE `oc_test` ( `e` enum('a','b') NOT NULL ) ENGINE=InnoDB DEFAULT CHARSET=utf8";
		\OC_DB::executeAudited($sql);
		$this->testSchema();
	}

=======
	/**
	 * @param string $table
	 */
>>>>>>> 5b8c7a01
	public function tableExist($table) {

		switch (OC_Config::getValue( 'dbtype', 'sqlite' )) {
			case 'sqlite':
			case 'sqlite3':
				$sql = "SELECT name FROM sqlite_master "
					.  "WHERE type = 'table' AND name = ? "
					.  "UNION ALL SELECT name FROM sqlite_temp_master "
					.  "WHERE type = 'table' AND name = ?";
				$result = \OC_DB::executeAudited($sql, array($table, $table));
				break;
			case 'mysql':
				$sql = 'SHOW TABLES LIKE ?';
				$result = \OC_DB::executeAudited($sql, array($table));
				break;
			case 'pgsql':
				$sql = 'SELECT tablename AS table_name, schemaname AS schema_name '
					.  'FROM pg_tables WHERE schemaname NOT LIKE \'pg_%\' '
					.  'AND schemaname != \'information_schema\' '
					.  'AND tablename = ?';
				$result = \OC_DB::executeAudited($sql, array($table));
				break;
			case 'oci':
				$sql = 'SELECT TABLE_NAME FROM USER_TABLES WHERE TABLE_NAME = ?';
				$result = \OC_DB::executeAudited($sql, array($table));
				break;
			case 'mssql':
				$sql = 'SELECT TABLE_NAME FROM INFORMATION_SCHEMA.TABLES WHERE TABLE_NAME = ?';
				$result = \OC_DB::executeAudited($sql, array($table));
				break;
		}
		
		$name = $result->fetchOne();
		if ($name === $table) {
			return true;
		} else {
			return false;
		}
	}

	/**
	 * @param string $table
	 */
	public function assertTableExist($table) {
		$this->assertTrue($this->tableExist($table), 'Table ' . $table . ' does not exist');
	}

	/**
	 * @param string $table
	 */
	public function assertTableNotExist($table) {
		$type=OC_Config::getValue( "dbtype", "sqlite" );
		if( $type == 'sqlite' || $type == 'sqlite3' ) {
			// sqlite removes the tables after closing the DB
		} else {
			$this->assertFalse($this->tableExist($table), 'Table ' . $table . ' exists.');
		}
	}
}<|MERGE_RESOLUTION|>--- conflicted
+++ resolved
@@ -71,7 +71,6 @@
 		$this->assertTableNotExist($this->table2);
 	}
 
-<<<<<<< HEAD
 	public function testMySqlEnum() {
 		if (OC_Config::getValue( 'dbtype', 'sqlite' ) !== 'mysql') {
 			$this->markTestSkipped('ENUM type can only be found on MySql');
@@ -81,11 +80,9 @@
 		$this->testSchema();
 	}
 
-=======
 	/**
 	 * @param string $table
 	 */
->>>>>>> 5b8c7a01
 	public function tableExist($table) {
 
 		switch (OC_Config::getValue( 'dbtype', 'sqlite' )) {
